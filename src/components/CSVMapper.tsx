'use client';
import Papa from 'papaparse';
import { useState, useCallback, useMemo } from 'react';
import { Button } from '@/components/ui/button';
import { Card, CardContent, CardDescription, CardHeader, CardTitle } from '@/components/ui/card';
import { Select, SelectContent, SelectItem, SelectTrigger, SelectValue } from '@/components/ui/select';
import { Input } from '@/components/ui/input';
import { Label } from '@/components/ui/label';
import { Badge } from '@/components/ui/badge';
import { toast } from 'sonner';
import { UploadCloud, ListChecks, Table as TableIcon, Info, ShieldAlert } from 'lucide-react';

const DB_FIELDS = [
<<<<<<< HEAD
  { key: 'recordId', label: 'レコードID（任意）' },
=======
>>>>>>> df834920
  { key: 'lastName', label: '姓（必須）' },
  { key: 'firstName', label: '名（必須）' },
  { key: 'email', label: 'メールアドレス' },
  { key: 'tier', label: 'Tier (TIER1/TIER2)' },
  { key: 'strengths', label: '強み' },
  { key: 'pattern', label: '領域' },
  { key: 'registrationStatus', label: '登録有無' },
  { key: 'listAcquired', label: 'リスト提出有無' },
  { key: 'meetingStatus', label: '前回面談' },
] as const;

const REQUIRED_FIELDS = ['lastName', 'firstName'] as const;

type FieldKey = (typeof DB_FIELDS)[number]['key'];

type HeaderInfo = {
  id: string;     // 内部ID（col_0 等）
  label: string;  // 表示名（空なら「列n」）
  raw: string;    // CSVの生ヘッダ
  index: number;  // カラムインデックス
};

type CsvRow = string[];
const BATCH_SIZE = 500;

const createEmptyMap = () =>
  DB_FIELDS.reduce<Record<FieldKey, string | undefined>>((acc, field) => {
    acc[field.key] = undefined;
    return acc;
  }, {} as Record<FieldKey, string | undefined>);

export default function CSVMapper() {
  const [headers, setHeaders] = useState<HeaderInfo[]>([]);
  const [rows, setRows] = useState<CsvRow[]>([]);
  const [allRows, setAllRows] = useState<CsvRow[]>([]);
  const [map, setMap] = useState<Record<FieldKey, string | undefined>>(() => createEmptyMap());
  const [isImporting, setIsImporting] = useState(false);
  const [lastImportCount, setLastImportCount] = useState<number | null>(null);

  const headerLookup = useMemo(
    () =>
      headers.reduce<Record<string, HeaderInfo>>((acc, header) => {
        acc[header.id] = header;
        return acc;
      }, {}),
    [headers],
  );

  const onFile = useCallback((file: File) => {
    try {
      const canUseWorker = typeof window !== 'undefined' && typeof Worker !== 'undefined';

      Papa.parse<(string | number | boolean | null)[]>(file, {
        header: false,
        worker: canUseWorker, // 可能ならWebWorkerでパース
        skipEmptyLines: 'greedy',
        complete: (res) => {
          try {
            const parsedRows = (res.data ?? []).filter(
              (row): row is (string | number | boolean | null)[] => Array.isArray(row),
            );
            if (parsedRows.length === 0) {
              toast.error('CSV にヘッダ行が見つかりません');
              return;
            }

            const rawHeaderRow = parsedRows[0] ?? [];
            const dataRows = parsedRows.slice(1);
            if (dataRows.length === 0) {
              toast.error('CSV にデータ行がありません');
              return;
            }

            // ヘッダ整形（空は「列n」）
            const initialHeaders: HeaderInfo[] = rawHeaderRow.map((value, index) => {
              const rawValue = value == null ? '' : String(value);
              const trimmed = rawValue.trim();
              const label = trimmed || `列${index + 1}`;
              return { id: `col_${index}`, label, raw: rawValue, index };
            });

            // データ側列が多い場合はヘッダを追加
            const maxColumns = dataRows.reduce(
              (max, row) => Math.max(max, row.length),
              initialHeaders.length,
            );
            const headerInfos = [...initialHeaders];
            for (let i = initialHeaders.length; i < maxColumns; i += 1) {
              headerInfos.push({ id: `col_${i}`, label: `列${i + 1}`, raw: '', index: i });
            }

            // 行をトリム・正規化
            const normalizedRows = dataRows.map((row) =>
              headerInfos.map((_, index) => {
                const cell = row[index];
                if (cell == null) return '';
                if (typeof cell === 'string') return cell.trim();
                return String(cell).trim();
              }),
            );

            setHeaders(headerInfos);
            setRows(normalizedRows.slice(0, 200)); // プレビュー用
            setAllRows(normalizedRows);
            setMap(createEmptyMap());
            setLastImportCount(null);

            toast.success(`CSVファイルを読み込みました（${normalizedRows.length}行）`);
          } catch (e: unknown) {
            toast.error(`CSV データ処理で例外: ${e instanceof Error ? e.message : String(e)}`);
          }
        },
        error: (err) => {
          toast.error(`CSV 解析に失敗しました: ${err?.message ?? String(err)}`);
        },
      });
    } catch (e: unknown) {
      toast.error(`CSV 読み込みで例外: ${e instanceof Error ? e.message : String(e)}`);
    }
  }, []);

  const buildPayload = useCallback(() => {
    const invalidRows: number[] = [];
    const records = allRows.map((row, index) => {
      const record: Record<string, unknown> = {};

      DB_FIELDS.forEach((field) => {
        const mapping = map[field.key];
        if (!mapping) return;

        const header = headerLookup[mapping];
        if (!header) return;

        const raw = row[header.index];
        const value = raw == null ? '' : String(raw).trim();

        if (!value) {
          if (REQUIRED_FIELDS.includes(field.key as (typeof REQUIRED_FIELDS)[number])) {
            invalidRows.push(index + 1);
          }
          return;
        }

        if (field.key === 'tier') {
          const normalized = value.toUpperCase();
          record[field.key] = normalized === 'TIER1' || normalized === 'TIER2' ? normalized : value;
          return;
        }

        record[field.key] = value;
      });

      const hasAllRequired = REQUIRED_FIELDS.every((key) => {
        const assignedHeader = map[key];
        if (!assignedHeader) return false;
        const header = headerLookup[assignedHeader];
        if (!header) return false;
        const raw = row[header.index];
        return Boolean(raw != null && String(raw).trim());
      });

      if (!hasAllRequired && !invalidRows.includes(index + 1)) {
        invalidRows.push(index + 1);
      }

      return record;
    });

    return { records, invalidRows };
  }, [allRows, headerLookup, map]);

  async function importInBatches(payload: Record<string, unknown>[]) {
    for (let i = 0; i < payload.length; i += BATCH_SIZE) {
      const chunk = payload.slice(i, i + BATCH_SIZE);
      const res = await fetch('/api/evangelists/import', {
        method: 'POST',
        headers: { 'Content-Type': 'application/json' },
        cache: 'no-store',
        credentials: 'include', // 401回避（Cookie送信）
        body: JSON.stringify({ rows: chunk }),
      });
      if (!res.ok) {
        if (res.status === 401) throw new Error('AUTH');
        if (res.status === 403) throw new Error('FORBIDDEN');
        const text = await res.text();
        throw new Error(`バッチ ${i / BATCH_SIZE + 1} で失敗: ${text || res.statusText}`);
      }
    }
  }

  const handleImport = async () => {
    try {
      if (!allRows.length) return toast.error('CSV データが空です');

      const requiredMapped = REQUIRED_FIELDS.every((key) => Boolean(map[key]));
      if (!requiredMapped) return toast.error('姓と名の取り込み先を必ず選択してください');

      const { records, invalidRows } = buildPayload();
      if (invalidRows.length > 0) {
        const sample = invalidRows.slice(0, 5).join(', ');
        const suffix = invalidRows.length > 5 ? ' など' : '';
        return toast.error(`必須項目（姓・名）が空の行があります: ${sample}${suffix}`);
      }

      const meaningfulRows = records.filter((row) =>
        Object.values(row).some((value) => {
          if (Array.isArray(value)) return value.length > 0;
          if (value === null || value === undefined) return false;
          return String(value).trim().length > 0;
        }),
      );
      if (meaningfulRows.length === 0) return toast.error('選択した列に値が見つかりませんでした');

      setIsImporting(true);
      await importInBatches(meaningfulRows);
      toast.success(`${meaningfulRows.length} 件のインポートが完了しました`);
      setLastImportCount(meaningfulRows.length);

      // リセット
      setHeaders([]);
      setRows([]);
      setAllRows([]);
      setMap(createEmptyMap());
    } catch (e: unknown) {
      if (e instanceof Error) {
        if (e.message === 'AUTH') return toast.error('セッションの有効期限が切れています。再度ログインしてください。');
        if (e.message === 'FORBIDDEN') return toast.error('CSVインポートは管理者またはCS権限のみ利用できます。');
        return toast.error(`インポートエラー: ${e.message}`);
      }
      toast.error(`インポートエラー: ${String(e)}`);
    } finally {
      setIsImporting(false);
    }
  };

  const mappedFields = DB_FIELDS.filter((f) => Boolean(map[f.key]));

  return (
    <div className="space-y-8">
      {/* STEP 1 */}
      <Card className="border-none shadow-lg">
        <CardHeader className="flex flex-col gap-3 sm:flex-row sm:items-start sm:justify-between">
          <div className="space-y-2">
            <div className="flex items-center gap-2">
              <Badge variant="secondary" className="bg-purple-100 text-purple-700">STEP 1</Badge>
              <CardTitle>CSVファイルをアップロード</CardTitle>
            </div>
            <CardDescription className="leading-relaxed text-slate-600">
              UTF-8 の CSV / TSV を読み込み、最初の行をヘッダーとして認識します。列名が空でも自動で列番号が割り当てられます。
            </CardDescription>
          </div>
          <UploadCloud className="h-6 w-6 text-purple-600" />
        </CardHeader>
        <CardContent className="space-y-4">
          <div>
            <Label htmlFor="csv-file" className="text-sm font-semibold text-slate-700">CSVファイルを選択</Label>
            <Input
              id="csv-file"
              type="file"
              accept=".csv,.tsv"
              onChange={(e) => e.target.files && onFile(e.target.files[0])}
              className="mt-2 bg-white"
            />
          </div>

          {allRows.length > 0 && (
            <div className="flex items-center gap-2 rounded-md border border-purple-100 bg-purple-50 px-3 py-2 text-sm text-purple-800">
              <Info className="h-4 w-4" />
              <span>{allRows.length} 行のデータが読み込まれました（最初の 200 行をプレビューします）</span>
            </div>
          )}
        </CardContent>
      </Card>

      {/* STEP 2 */}
      {headers.length > 0 && (
        <Card className="border-none shadow-lg">
          <CardHeader className="flex flex-col gap-3 sm:flex-row sm:items-center sm:justify-between">
            <div className="space-y-2">
              <div className="flex items-center gap-2">
                <Badge variant="secondary" className="bg-purple-100 text-purple-700">STEP 2</Badge>
                <CardTitle>取り込みフィールドのマッピング</CardTitle>
              </div>
              <CardDescription className="text-slate-600">
                右側のプルダウンから CSV の列を選択してください。姓と名は必須で、メールアドレスは任意項目です。
              </CardDescription>
            </div>
            <ListChecks className="h-6 w-6 text-purple-600" />
          </CardHeader>
          <CardContent className="space-y-6">
            <div className="grid gap-4 lg:grid-cols-2">
              {DB_FIELDS.map((field) => {
                const selected = map[field.key];
                const selectedLabel = selected
                  ? headerLookup[selected]?.label ?? '（不明な列）'
                  : '未選択';

                const isMapped = Boolean(selected);

                return (
                  <div key={field.key} className="flex flex-col gap-3 rounded-xl border border-slate-200 bg-slate-50 p-4 shadow-sm">
                    <div className="flex items-center justify-between gap-2">
                      <div className="flex flex-col">
                        <span className="text-sm font-semibold text-slate-700">{field.label}</span>
                        <span className="text-xs text-slate-500">{isMapped ? selectedLabel : '未選択'}</span>
                      </div>
                      {isMapped ? (
                        <Badge variant="outline" className="border-green-300 bg-green-50 text-xs text-green-700">選択済み</Badge>
                      ) : (
                        <Badge variant="outline" className="border-slate-300 text-xs text-slate-500">未設定</Badge>
                      )}
                    </div>

                    {/* 単一列マッピング（Radix Select: 空値禁止→未選択は undefined を使う） */}
                    <Select
                      value={selected || undefined}
                      onValueChange={(value) => {
                        setMap((prev) => {
                          if (value === '__CLEAR__') {
                            const next = { ...prev };
                            delete next[field.key];
                            return next;
                          }
                          return { ...prev, [field.key]: value };
                        });
                      }}
                    >
                      <SelectTrigger className="w-full bg-white text-slate-900">
                        <SelectValue placeholder="（単一列を選択）" />
                      </SelectTrigger>
                      <SelectContent className="bg-white text-slate-900">
                        <SelectItem value="__CLEAR__">（選択解除）</SelectItem>
                        {headers.map((header) => (
                          <SelectItem key={header.id} value={header.id}>
                            {header.label}
                            {header.raw.trim().length > 0 && header.raw.trim() !== header.label
                              ? `（${header.raw}）`
                              : ''}
                          </SelectItem>
                        ))}
                      </SelectContent>
                    </Select>
                  </div>
                );
              })}
            </div>
          </CardContent>
        </Card>
      )}

      {/* STEP 3 */}
      {headers.length > 0 && (
        <Card className="border-none shadow-lg">
          <CardHeader className="flex flex-col gap-3 sm:flex-row sm:items-center sm:justify-between">
            <div className="space-y-1">
              <div className="flex items-center gap-2">
                <Badge variant="secondary" className="bg-purple-100 text-purple-700">STEP 3</Badge>
                <CardTitle>取り込み内容のプレビュー</CardTitle>
              </div>
              <CardDescription className="text-slate-600">最初の 5 行を確認してからインポートしてください。</CardDescription>
            </div>
            <TableIcon className="h-6 w-6 text-purple-600" />
          </CardHeader>
          <CardContent>
            <div className="overflow-x-auto">
              <table className="w-full border-collapse overflow-hidden rounded-lg border border-slate-200">
                <thead>
                  <tr className="bg-slate-100 text-left text-xs uppercase tracking-wide text-slate-600">
                    {mappedFields.map((f) => (
                      <th key={f.key} className="border border-slate-200 px-3 py-2">{f.label}</th>
                    ))}
                  </tr>
                </thead>
                <tbody>
                  {rows.slice(0, 5).map((row, rowIndex) => (
                    <tr key={rowIndex} className={rowIndex % 2 === 0 ? 'bg-white' : 'bg-slate-50'}>
                      {mappedFields.map((f) => {
                        const mapping = map[f.key];
                        const header = mapping ? headerLookup[mapping] : undefined;
                        const value = header ? row[header.index] ?? '' : '';

                        return (
                          <td key={f.key} className="border border-slate-200 px-3 py-2 text-sm text-slate-700">
                            {value}
                          </td>
                        );
                      })}
                    </tr>
                  ))}
                </tbody>
              </table>
            </div>
            {rows.length > 5 && <div className="mt-3 text-sm text-slate-500">...他 {rows.length - 5} 行</div>}
          </CardContent>
        </Card>
      )}

      {/* STEP 4 */}
      {headers.length > 0 && (
        <Card className="border-none shadow-lg">
          <CardHeader className="flex flex-col gap-3 sm:flex-row sm:items-center sm:justify-between">
            <div className="space-y-1">
              <div className="flex items-center gap-2">
                <Badge variant="secondary" className="bg-purple-100 text-purple-700">STEP 4</Badge>
                <CardTitle>インポートを実行</CardTitle>
              </div>
              <CardDescription className="text-slate-600">
                インポートには管理者または CS 権限のアカウントが必要です。
              </CardDescription>
            </div>
            <ShieldAlert className="h-6 w-6 text-purple-600" />
          </CardHeader>
          <CardContent className="space-y-4">
            <Button
              onClick={handleImport}
              disabled={allRows.length === 0 || isImporting}
              className="w-full bg-purple-600 hover:bg-purple-700"
            >
              {isImporting ? (
                'インポート中...'
              ) : (
                <span className="flex items-center justify-center">
                  <UploadCloud className="mr-2 h-4 w-4" />
                  {allRows.length}件をインポート
                </span>
              )}
            </Button>

            {lastImportCount !== null && (
              <div className="rounded-md border border-green-200 bg-green-50 px-4 py-3 text-sm text-green-700">
                {lastImportCount} 件のレコードを登録 / 更新しました。
              </div>
            )}
          </CardContent>
        </Card>
      )}
    </div>
  );
}<|MERGE_RESOLUTION|>--- conflicted
+++ resolved
@@ -11,10 +11,6 @@
 import { UploadCloud, ListChecks, Table as TableIcon, Info, ShieldAlert } from 'lucide-react';
 
 const DB_FIELDS = [
-<<<<<<< HEAD
-  { key: 'recordId', label: 'レコードID（任意）' },
-=======
->>>>>>> df834920
   { key: 'lastName', label: '姓（必須）' },
   { key: 'firstName', label: '名（必須）' },
   { key: 'email', label: 'メールアドレス' },
