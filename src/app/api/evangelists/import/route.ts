// src/app/api/evangelists/import/route.ts
import { Prisma } from '@prisma/client';
import { NextRequest, NextResponse } from 'next/server';
import { prisma } from '@/lib/prisma';
import { getSession } from '@/lib/session';

export const runtime = 'nodejs';
export const dynamic = 'force-dynamic';

// クライアント側 CSV マッピング後の行型
type ImportRow = {
  __lineNumber?: number;
<<<<<<< HEAD
  firstName?: string;
  lastName?: string;
  email?: string;
};

type SanitizedRow = {
  lineNumber: number;
  firstName: string;
  lastName: string;
  email: string | null;
};

=======
  recordId?: string;
  firstName?: string;
  lastName?: string;
  email?: string;
  supportPriority?: string;
  meetingStatus?: string;
};

type SanitizedRow = {
  lineNumber: number;
  recordId: string | null;
  firstName: string;
  lastName: string;
  email: string | null;
  supportPriority: string | null;
  meetingStatus: string | null;
};

>>>>>>> 9f311562
function normalizeString(value?: unknown): string | null {
  if (value === null || value === undefined) return null;
  const asString = typeof value === 'string' ? value : String(value);
  const trimmed = asString.trim();
  return trimmed.length > 0 ? trimmed : null;
}

function normalizeEmail(value?: unknown): string | null {
  const normalized = normalizeString(value);
  return normalized ? normalized.toLowerCase() : null;
}

export async function POST(req: NextRequest) {
  try {
    const session = await getSession();

    if (!session.isLoggedIn || !session.userId) {
      return NextResponse.json({ error: 'Unauthorized' }, { status: 401 });
    }

    if (session.role !== 'ADMIN' && session.role !== 'CS') {
      return NextResponse.json({ error: 'Forbidden' }, { status: 403 });
    }

    const body = await req.json();
    const rows: unknown = (body ?? {}).rows;
    if (!Array.isArray(rows)) {
      return NextResponse.json({ error: 'invalid' }, { status: 400 });
    }

    const prelimRows = (rows as ImportRow[]).map((row, index) => ({
      lineNumber:
        typeof row.__lineNumber === 'number' && Number.isFinite(row.__lineNumber)
          ? Math.max(1, Math.floor(row.__lineNumber))
          : index + 1,
<<<<<<< HEAD
      firstName: normalizeString(row.firstName),
      lastName: normalizeString(row.lastName),
      email: normalizeEmail(row.email),
=======
      recordId: normalizeString(row.recordId),
      firstName: normalizeString(row.firstName),
      lastName: normalizeString(row.lastName),
      email: normalizeEmail(row.email),
      supportPriority: normalizeString(row.supportPriority),
      meetingStatus: normalizeString(row.meetingStatus),
>>>>>>> 9f311562
    }));

    const sanitizedRows: SanitizedRow[] = [];
    const skippedRowNumbers: number[] = [];

    prelimRows.forEach((row) => {
      if (!row.firstName || !row.lastName) {
        skippedRowNumbers.push(row.lineNumber);
        return;
      }
<<<<<<< HEAD

      sanitizedRows.push({
        lineNumber: row.lineNumber,
        firstName: row.firstName,
        lastName: row.lastName,
        email: row.email,
      });
    });

    if (sanitizedRows.length === 0) {
      return NextResponse.json({ ok: true, count: 0, skippedRowNumbers }, { status: 200 });
    }
=======

      sanitizedRows.push({
        lineNumber: row.lineNumber,
        recordId: row.recordId,
        firstName: row.firstName,
        lastName: row.lastName,
        email: row.email,
        supportPriority: row.supportPriority,
        meetingStatus: row.meetingStatus,
      });
    });

    if (sanitizedRows.length === 0) {
      return NextResponse.json({ ok: true, count: 0, skippedRowNumbers }, { status: 200 });
    }

    const buildCreateData = (r: SanitizedRow) => ({
      recordId: r.recordId ?? null,
      firstName: r.firstName,
      lastName: r.lastName,
      email: r.email ?? null,
      supportPriority: r.supportPriority ?? null,
      meetingStatus: r.meetingStatus ?? null,
      assignedCsId: null,
    });

    const buildUpdateData = (r: SanitizedRow) => ({
      recordId: r.recordId ?? undefined,
      firstName: r.firstName,
      lastName: r.lastName,
      email: r.email ?? undefined,
      supportPriority: r.supportPriority ?? undefined,
      meetingStatus: r.meetingStatus ?? undefined,
    });
>>>>>>> 9f311562

    const failedRowNumbers: number[] = [];
    let successCount = 0;

    for (const row of sanitizedRows) {
      try {
<<<<<<< HEAD
        if (row.email) {
          await prisma.evangelist.upsert({
            where: { email: row.email },
            update: {
              firstName: row.firstName,
              lastName: row.lastName,
            },
            create: {
              firstName: row.firstName,
              lastName: row.lastName,
              email: row.email,
              assignedCsId: null,
            },
          });
        } else {
          await prisma.evangelist.create({
            data: {
              firstName: row.firstName,
              lastName: row.lastName,
              assignedCsId: null,
            },
          });
=======
        const createData = buildCreateData(row);
        const updateData = buildUpdateData(row);

        let existing: { id: string } | null = null;

        if (row.recordId) {
          existing = await prisma.evangelist.findUnique({
            where: { recordId: row.recordId },
            select: { id: true },
          });
        }

        if (!existing && row.email) {
          existing = await prisma.evangelist.findUnique({
            where: { email: row.email },
            select: { id: true },
          });
        }

        if (existing) {
          await prisma.evangelist.update({
            where: { id: existing.id },
            data: updateData,
          });
        } else {
          await prisma.evangelist.create({ data: createData });
>>>>>>> 9f311562
        }

        successCount += 1;
      } catch (err) {
        console.error('CSV row import error:', {
          lineNumber: row.lineNumber,
          error: err instanceof Error ? err.message : String(err),
        });
        failedRowNumbers.push(row.lineNumber);
      }
    }

    return NextResponse.json({ ok: true, count: successCount, skippedRowNumbers, failedRowNumbers });
  } catch (error) {
    console.error('CSV import error:', error);
    return NextResponse.json({ error: 'Internal server error' }, { status: 500 });
  }
}<|MERGE_RESOLUTION|>--- conflicted
+++ resolved
@@ -10,7 +10,6 @@
 // クライアント側 CSV マッピング後の行型
 type ImportRow = {
   __lineNumber?: number;
-<<<<<<< HEAD
   firstName?: string;
   lastName?: string;
   email?: string;
@@ -23,26 +22,6 @@
   email: string | null;
 };
 
-=======
-  recordId?: string;
-  firstName?: string;
-  lastName?: string;
-  email?: string;
-  supportPriority?: string;
-  meetingStatus?: string;
-};
-
-type SanitizedRow = {
-  lineNumber: number;
-  recordId: string | null;
-  firstName: string;
-  lastName: string;
-  email: string | null;
-  supportPriority: string | null;
-  meetingStatus: string | null;
-};
-
->>>>>>> 9f311562
 function normalizeString(value?: unknown): string | null {
   if (value === null || value === undefined) return null;
   const asString = typeof value === 'string' ? value : String(value);
@@ -78,18 +57,9 @@
         typeof row.__lineNumber === 'number' && Number.isFinite(row.__lineNumber)
           ? Math.max(1, Math.floor(row.__lineNumber))
           : index + 1,
-<<<<<<< HEAD
       firstName: normalizeString(row.firstName),
       lastName: normalizeString(row.lastName),
       email: normalizeEmail(row.email),
-=======
-      recordId: normalizeString(row.recordId),
-      firstName: normalizeString(row.firstName),
-      lastName: normalizeString(row.lastName),
-      email: normalizeEmail(row.email),
-      supportPriority: normalizeString(row.supportPriority),
-      meetingStatus: normalizeString(row.meetingStatus),
->>>>>>> 9f311562
     }));
 
     const sanitizedRows: SanitizedRow[] = [];
@@ -100,7 +70,6 @@
         skippedRowNumbers.push(row.lineNumber);
         return;
       }
-<<<<<<< HEAD
 
       sanitizedRows.push({
         lineNumber: row.lineNumber,
@@ -113,49 +82,12 @@
     if (sanitizedRows.length === 0) {
       return NextResponse.json({ ok: true, count: 0, skippedRowNumbers }, { status: 200 });
     }
-=======
-
-      sanitizedRows.push({
-        lineNumber: row.lineNumber,
-        recordId: row.recordId,
-        firstName: row.firstName,
-        lastName: row.lastName,
-        email: row.email,
-        supportPriority: row.supportPriority,
-        meetingStatus: row.meetingStatus,
-      });
-    });
-
-    if (sanitizedRows.length === 0) {
-      return NextResponse.json({ ok: true, count: 0, skippedRowNumbers }, { status: 200 });
-    }
-
-    const buildCreateData = (r: SanitizedRow) => ({
-      recordId: r.recordId ?? null,
-      firstName: r.firstName,
-      lastName: r.lastName,
-      email: r.email ?? null,
-      supportPriority: r.supportPriority ?? null,
-      meetingStatus: r.meetingStatus ?? null,
-      assignedCsId: null,
-    });
-
-    const buildUpdateData = (r: SanitizedRow) => ({
-      recordId: r.recordId ?? undefined,
-      firstName: r.firstName,
-      lastName: r.lastName,
-      email: r.email ?? undefined,
-      supportPriority: r.supportPriority ?? undefined,
-      meetingStatus: r.meetingStatus ?? undefined,
-    });
->>>>>>> 9f311562
 
     const failedRowNumbers: number[] = [];
     let successCount = 0;
 
     for (const row of sanitizedRows) {
       try {
-<<<<<<< HEAD
         if (row.email) {
           await prisma.evangelist.upsert({
             where: { email: row.email },
@@ -178,34 +110,6 @@
               assignedCsId: null,
             },
           });
-=======
-        const createData = buildCreateData(row);
-        const updateData = buildUpdateData(row);
-
-        let existing: { id: string } | null = null;
-
-        if (row.recordId) {
-          existing = await prisma.evangelist.findUnique({
-            where: { recordId: row.recordId },
-            select: { id: true },
-          });
-        }
-
-        if (!existing && row.email) {
-          existing = await prisma.evangelist.findUnique({
-            where: { email: row.email },
-            select: { id: true },
-          });
-        }
-
-        if (existing) {
-          await prisma.evangelist.update({
-            where: { id: existing.id },
-            data: updateData,
-          });
-        } else {
-          await prisma.evangelist.create({ data: createData });
->>>>>>> 9f311562
         }
 
         successCount += 1;
