import { NextRequest, NextResponse } from "next/server";
import { getIronSession } from 'iron-session';
import { cookies } from 'next/headers';
import { prisma } from "@/lib/prisma";
import { SessionData } from '@/lib/session';

export const runtime = 'nodejs';
export const dynamic = 'force-dynamic';

async function getSessionUserOrThrow() {
  const session = await getIronSession<SessionData>(await cookies(), {
    password: process.env.SESSION_PASSWORD!,
    cookieName: 'flowgent-session',
  });

  if (!session.isLoggedIn || !session.userId) {
    throw new Error('Unauthorized');
  }

  return session;
}

function requireRole(user: SessionData, roles: string[]) {
  if (!roles.includes(user.role || '')) {
    throw new Error('Forbidden');
  }
}

export async function POST(req: NextRequest) {
  try {
    const user = await getSessionUserOrThrow();
    requireRole(user, ["ADMIN", "CS"]);

    const { rows } = await req.json(); // すでにクライアントでマッピング済み
    if (!Array.isArray(rows)) return NextResponse.json({ error: "invalid" }, { status: 400 });

    interface ImportRow {
      firstName?: string
      lastName?: string
      email?: string
<<<<<<< HEAD
      strength?: string
      contactPreference?: string
      phase?: string
    }

    const VALID_STRENGTHS = [
      'HR',
      'IT',
      'ACCOUNTING',
      'ADVERTISING',
      'MANAGEMENT',
      'SALES',
      'MANUFACTURING',
      'MEDICAL',
      'FINANCE',
    ] as const;

    const VALID_CONTACTS = ['FACEBOOK', 'LINE', 'EMAIL', 'PHONE', 'SLACK'] as const;

    const VALID_PHASES = [
      'FIRST_CONTACT',
      'REGISTERED',
      'LIST_SHARED',
      'CANDIDATE_SELECTION',
      'INNOVATOR_REVIEW',
      'INTRODUCING',
      'FOLLOW_UP',
    ] as const;

    const validStrengths = new Set<typeof VALID_STRENGTHS[number]>(VALID_STRENGTHS);
    const validContacts = new Set<typeof VALID_CONTACTS[number]>(VALID_CONTACTS);
    const validPhases = new Set<typeof VALID_PHASES[number]>(VALID_PHASES);

    const sanitizeStrength = (value?: string | null): typeof VALID_STRENGTHS[number] | null => {
      if (!value) return null;
      const upper = value.trim().toUpperCase() as typeof VALID_STRENGTHS[number];
      return validStrengths.has(upper) ? upper : null;
    };

    const sanitizeContact = (value?: string | null): typeof VALID_CONTACTS[number] | null => {
      if (!value) return null;
      const upper = value.trim().toUpperCase() as typeof VALID_CONTACTS[number];
      return validContacts.has(upper) ? upper : null;
    };

    const sanitizePhase = (value?: string | null): typeof VALID_PHASES[number] | undefined => {
      if (!value) return undefined;
      const upper = value.trim().toUpperCase() as typeof VALID_PHASES[number];
      return validPhases.has(upper) ? upper : undefined;
    };

    const buildCreateData = (r: ImportRow) => ({
      firstName: r.firstName || null,
      lastName: r.lastName || null,
      email: r.email || null,
      strength: sanitizeStrength(r.strength),
      contactPreference: sanitizeContact(r.contactPreference),
      phase: sanitizePhase(r.phase),
      assignedCsId: null,
    });

    const buildUpdateData = (r: ImportRow) => ({
      firstName: r.firstName || undefined,
      lastName: r.lastName || undefined,
      strength: sanitizeStrength(r.strength) || undefined,
      contactPreference: sanitizeContact(r.contactPreference) || undefined,
      phase: sanitizePhase(r.phase),
=======
      contactPref?: string
      supportPriority?: string
      pattern?: string
      meetingStatus?: string
      registrationStatus?: string
      lineRegistered?: string
      phoneNumber?: string
      acquisitionSource?: string
      facebookUrl?: string
      listAcquired?: string
      matchingListUrl?: string
      contactOwner?: string
      marketingContactStatus?: string
      sourceCreatedAt?: string
      strengths?: string
      notes?: string
      tier?: string
      tags?: string[] | string
    }

    const parseSourceCreatedAt = (value?: string | null) => {
      if (!value) return null;
      const normalized = value.replace(/\//g, '-').replace(' ', 'T');
      const date = new Date(normalized);
      if (Number.isNaN(date.getTime())) {
        return null;
      }
      return date;
    };

    const buildCreateData = (r: ImportRow) => ({
      recordId: r.recordId || null,
      firstName: r.firstName || null,
      lastName: r.lastName || null,
      email: r.email || null,
      contactPref: r.contactPref || null,
      supportPriority: r.supportPriority || null,
      pattern: r.pattern || null,
      meetingStatus: r.meetingStatus || null,
      registrationStatus: r.registrationStatus || null,
      lineRegistered: r.lineRegistered || null,
      phoneNumber: r.phoneNumber || null,
      acquisitionSource: r.acquisitionSource || null,
      facebookUrl: r.facebookUrl || null,
      listAcquired: r.listAcquired || null,
      matchingListUrl: r.matchingListUrl || null,
      contactOwner: r.contactOwner || null,
      marketingContactStatus: r.marketingContactStatus || null,
      sourceCreatedAt: parseSourceCreatedAt(r.sourceCreatedAt) || null,
      strengths: r.strengths || null,
      notes: r.notes || null,
      tier: (r.tier as 'TIER1' | 'TIER2') || "TIER2",
      tags: Array.isArray(r.tags) ? JSON.stringify(r.tags) : (r.tags ? JSON.stringify([r.tags]) : null),
      assignedCsId: user.role === 'CS' ? user.userId : null,
    });

    const buildUpdateData = (r: ImportRow) => ({
      recordId: r.recordId || undefined,
      firstName: r.firstName || undefined,
      lastName: r.lastName || undefined,
      contactPref: r.contactPref || undefined,
      supportPriority: r.supportPriority || undefined,
      pattern: r.pattern || undefined,
      meetingStatus: r.meetingStatus || undefined,
      registrationStatus: r.registrationStatus || undefined,
      lineRegistered: r.lineRegistered || undefined,
      phoneNumber: r.phoneNumber || undefined,
      acquisitionSource: r.acquisitionSource || undefined,
      facebookUrl: r.facebookUrl || undefined,
      listAcquired: r.listAcquired || undefined,
      matchingListUrl: r.matchingListUrl || undefined,
      contactOwner: r.contactOwner || undefined,
      marketingContactStatus: r.marketingContactStatus || undefined,
      sourceCreatedAt: parseSourceCreatedAt(r.sourceCreatedAt) || undefined,
      strengths: r.strengths || undefined,
      notes: r.notes || undefined,
      tier: (r.tier as 'TIER1' | 'TIER2') || undefined,
      tags: Array.isArray(r.tags) ? JSON.stringify(r.tags) : (r.tags ? JSON.stringify([r.tags]) : undefined),
>>>>>>> 3e951d39
    });

    const operations = rows.reduce((acc, row: ImportRow) => {
      const createData = buildCreateData(row);
      const updateData = buildUpdateData(row);

<<<<<<< HEAD
=======
      if (row.recordId) {
        acc.push(
          prisma.evangelist.upsert({
            where: { recordId: row.recordId },
            create: createData,
            update: updateData,
          })
        );
        return acc;
      }

>>>>>>> 3e951d39
      if (row.email) {
        acc.push(
          prisma.evangelist.upsert({
            where: { email: row.email },
            create: createData,
            update: updateData,
          })
        );
        return acc;
      }

      acc.push(prisma.evangelist.create({ data: createData }));
      return acc;
    }, [] as Promise<unknown>[]);

    await prisma.$transaction(operations);
    return NextResponse.json({ ok: true, count: rows.length });
  } catch (error) {
    console.error('CSV import error:', error);
    if (error instanceof Error && error.message === 'Unauthorized') {
      return NextResponse.json({ error: 'Unauthorized' }, { status: 401 });
    }
    if (error instanceof Error && error.message === 'Forbidden') {
      return NextResponse.json({ error: 'Forbidden' }, { status: 403 });
    }
    return NextResponse.json({ error: 'Internal server error' }, { status: 500 });
  }
}<|MERGE_RESOLUTION|>--- conflicted
+++ resolved
@@ -1,13 +1,14 @@
-import { NextRequest, NextResponse } from "next/server";
+// src/app/api/evangelists/import/route.ts
+import { NextRequest, NextResponse } from 'next/server';
 import { getIronSession } from 'iron-session';
 import { cookies } from 'next/headers';
-import { prisma } from "@/lib/prisma";
-import { SessionData } from '@/lib/session';
+import { prisma } from '@/lib/prisma';
+import type { SessionData } from '@/lib/session';
 
 export const runtime = 'nodejs';
 export const dynamic = 'force-dynamic';
 
-async function getSessionUserOrThrow() {
+async function getSessionUserOrThrow(): Promise<SessionData> {
   const session = await getIronSession<SessionData>(await cookies(), {
     password: process.env.SESSION_PASSWORD!,
     cookieName: 'flowgent-session',
@@ -16,7 +17,6 @@
   if (!session.isLoggedIn || !session.userId) {
     throw new Error('Unauthorized');
   }
-
   return session;
 }
 
@@ -26,116 +26,60 @@
   }
 }
 
+type ImportRow = {
+  // 識別系
+  recordId?: string;
+  email?: string;
+
+  // プロフィール/状態系
+  firstName?: string;
+  lastName?: string;
+  contactPref?: string;
+  supportPriority?: string;
+  pattern?: string;
+  meetingStatus?: string;
+  registrationStatus?: string;
+  lineRegistered?: string;
+  phoneNumber?: string;
+  acquisitionSource?: string;
+  facebookUrl?: string;
+  listAcquired?: string;
+  matchingListUrl?: string;
+  contactOwner?: string;
+  marketingContactStatus?: string;
+  sourceCreatedAt?: string; // CSVは文字列で来る想定
+  strengths?: string;
+  notes?: string;
+  tier?: string;            // "TIER1" | "TIER2"
+  tags?: string[] | string; // UIで配列/文字列どちらでも
+};
+
+function parseSourceCreatedAt(value?: string | null): Date | null {
+  if (!value) return null;
+  // 例: "2025/10/06 12:34" → "2025-10-06T12:34"
+  const normalized = value.replace(/\//g, '-').replace(' ', 'T');
+  const date = new Date(normalized);
+  return Number.isNaN(date.getTime()) ? null : date;
+}
+
+function normalizeTier(input?: string | null): 'TIER1' | 'TIER2' | null {
+  if (!input) return null;
+  const up = String(input).toUpperCase();
+  if (up === 'TIER1' || up === 'TIER2') return up;
+  return null;
+}
+
 export async function POST(req: NextRequest) {
   try {
     const user = await getSessionUserOrThrow();
-    requireRole(user, ["ADMIN", "CS"]);
+    requireRole(user, ['ADMIN', 'CS']);
 
-    const { rows } = await req.json(); // すでにクライアントでマッピング済み
-    if (!Array.isArray(rows)) return NextResponse.json({ error: "invalid" }, { status: 400 });
+    const body = await req.json();
+    const rows: unknown = (body ?? {}).rows;
 
-    interface ImportRow {
-      firstName?: string
-      lastName?: string
-      email?: string
-<<<<<<< HEAD
-      strength?: string
-      contactPreference?: string
-      phase?: string
+    if (!Array.isArray(rows)) {
+      return NextResponse.json({ error: 'invalid' }, { status: 400 });
     }
-
-    const VALID_STRENGTHS = [
-      'HR',
-      'IT',
-      'ACCOUNTING',
-      'ADVERTISING',
-      'MANAGEMENT',
-      'SALES',
-      'MANUFACTURING',
-      'MEDICAL',
-      'FINANCE',
-    ] as const;
-
-    const VALID_CONTACTS = ['FACEBOOK', 'LINE', 'EMAIL', 'PHONE', 'SLACK'] as const;
-
-    const VALID_PHASES = [
-      'FIRST_CONTACT',
-      'REGISTERED',
-      'LIST_SHARED',
-      'CANDIDATE_SELECTION',
-      'INNOVATOR_REVIEW',
-      'INTRODUCING',
-      'FOLLOW_UP',
-    ] as const;
-
-    const validStrengths = new Set<typeof VALID_STRENGTHS[number]>(VALID_STRENGTHS);
-    const validContacts = new Set<typeof VALID_CONTACTS[number]>(VALID_CONTACTS);
-    const validPhases = new Set<typeof VALID_PHASES[number]>(VALID_PHASES);
-
-    const sanitizeStrength = (value?: string | null): typeof VALID_STRENGTHS[number] | null => {
-      if (!value) return null;
-      const upper = value.trim().toUpperCase() as typeof VALID_STRENGTHS[number];
-      return validStrengths.has(upper) ? upper : null;
-    };
-
-    const sanitizeContact = (value?: string | null): typeof VALID_CONTACTS[number] | null => {
-      if (!value) return null;
-      const upper = value.trim().toUpperCase() as typeof VALID_CONTACTS[number];
-      return validContacts.has(upper) ? upper : null;
-    };
-
-    const sanitizePhase = (value?: string | null): typeof VALID_PHASES[number] | undefined => {
-      if (!value) return undefined;
-      const upper = value.trim().toUpperCase() as typeof VALID_PHASES[number];
-      return validPhases.has(upper) ? upper : undefined;
-    };
-
-    const buildCreateData = (r: ImportRow) => ({
-      firstName: r.firstName || null,
-      lastName: r.lastName || null,
-      email: r.email || null,
-      strength: sanitizeStrength(r.strength),
-      contactPreference: sanitizeContact(r.contactPreference),
-      phase: sanitizePhase(r.phase),
-      assignedCsId: null,
-    });
-
-    const buildUpdateData = (r: ImportRow) => ({
-      firstName: r.firstName || undefined,
-      lastName: r.lastName || undefined,
-      strength: sanitizeStrength(r.strength) || undefined,
-      contactPreference: sanitizeContact(r.contactPreference) || undefined,
-      phase: sanitizePhase(r.phase),
-=======
-      contactPref?: string
-      supportPriority?: string
-      pattern?: string
-      meetingStatus?: string
-      registrationStatus?: string
-      lineRegistered?: string
-      phoneNumber?: string
-      acquisitionSource?: string
-      facebookUrl?: string
-      listAcquired?: string
-      matchingListUrl?: string
-      contactOwner?: string
-      marketingContactStatus?: string
-      sourceCreatedAt?: string
-      strengths?: string
-      notes?: string
-      tier?: string
-      tags?: string[] | string
-    }
-
-    const parseSourceCreatedAt = (value?: string | null) => {
-      if (!value) return null;
-      const normalized = value.replace(/\//g, '-').replace(' ', 'T');
-      const date = new Date(normalized);
-      if (Number.isNaN(date.getTime())) {
-        return null;
-      }
-      return date;
-    };
 
     const buildCreateData = (r: ImportRow) => ({
       recordId: r.recordId || null,
@@ -158,8 +102,13 @@
       sourceCreatedAt: parseSourceCreatedAt(r.sourceCreatedAt) || null,
       strengths: r.strengths || null,
       notes: r.notes || null,
-      tier: (r.tier as 'TIER1' | 'TIER2') || "TIER2",
-      tags: Array.isArray(r.tags) ? JSON.stringify(r.tags) : (r.tags ? JSON.stringify([r.tags]) : null),
+      tier: normalizeTier(r.tier) ?? 'TIER2',
+      tags: Array.isArray(r.tags)
+        ? JSON.stringify(r.tags)
+        : r.tags
+          ? JSON.stringify([r.tags])
+          : null,
+      // CS であれば自動割当、Admin は空で作る
       assignedCsId: user.role === 'CS' ? user.userId : null,
     });
 
@@ -167,6 +116,7 @@
       recordId: r.recordId || undefined,
       firstName: r.firstName || undefined,
       lastName: r.lastName || undefined,
+      email: r.email || undefined,
       contactPref: r.contactPref || undefined,
       supportPriority: r.supportPriority || undefined,
       pattern: r.pattern || undefined,
@@ -183,46 +133,49 @@
       sourceCreatedAt: parseSourceCreatedAt(r.sourceCreatedAt) || undefined,
       strengths: r.strengths || undefined,
       notes: r.notes || undefined,
-      tier: (r.tier as 'TIER1' | 'TIER2') || undefined,
-      tags: Array.isArray(r.tags) ? JSON.stringify(r.tags) : (r.tags ? JSON.stringify([r.tags]) : undefined),
->>>>>>> 3e951d39
+      tier: normalizeTier(r.tier) || undefined,
+      tags: Array.isArray(r.tags)
+        ? JSON.stringify(r.tags)
+        : r.tags
+          ? JSON.stringify([r.tags])
+          : undefined,
+      // 既存の assignedCsId は基本触らない（暗黙更新を避ける）
     });
 
-    const operations = rows.reduce((acc, row: ImportRow) => {
-      const createData = buildCreateData(row);
-      const updateData = buildUpdateData(row);
+    const operations = (rows as ImportRow[]).reduce((acc, r) => {
+      const createData = buildCreateData(r);
+      const updateData = buildUpdateData(r);
 
-<<<<<<< HEAD
-=======
-      if (row.recordId) {
+      if (r.recordId) {
         acc.push(
           prisma.evangelist.upsert({
-            where: { recordId: row.recordId },
+            where: { recordId: r.recordId },
             create: createData,
             update: updateData,
-          })
+          }),
         );
         return acc;
       }
 
->>>>>>> 3e951d39
-      if (row.email) {
+      if (r.email) {
         acc.push(
           prisma.evangelist.upsert({
-            where: { email: row.email },
+            where: { email: r.email },
             create: createData,
             update: updateData,
-          })
+          }),
         );
         return acc;
       }
 
+      // recordId / email が無い行は新規作成（重複の可能性は運用で回避）
       acc.push(prisma.evangelist.create({ data: createData }));
       return acc;
     }, [] as Promise<unknown>[]);
 
     await prisma.$transaction(operations);
-    return NextResponse.json({ ok: true, count: rows.length });
+
+    return NextResponse.json({ ok: true, count: (rows as unknown[]).length });
   } catch (error) {
     console.error('CSV import error:', error);
     if (error instanceof Error && error.message === 'Unauthorized') {
