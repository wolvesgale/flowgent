// src/app/api/evangelists/import/route.ts
import { Prisma } from '@prisma/client';
import { NextRequest, NextResponse } from 'next/server';
import { prisma } from '@/lib/prisma';
import { getSession } from '@/lib/session';

export const runtime = 'nodejs';
export const dynamic = 'force-dynamic';

// クライアント側 CSV マッピング後の行型
type ImportRow = {
  __lineNumber?: number;
  firstName?: string;
  lastName?: string;
  email?: string;
};

type SanitizedRow = {
  lineNumber: number;
  firstName: string;
  lastName: string;
  email: string | null;
};

function normalizeString(value?: unknown): string | null {
  if (value === null || value === undefined) return null;
  const asString = typeof value === 'string' ? value : String(value);
  const trimmed = asString.trim();
  return trimmed.length > 0 ? trimmed : null;
}

function normalizeEmail(value?: unknown): string | null {
  const normalized = normalizeString(value);
  return normalized ? normalized.toLowerCase() : null;
}

export async function POST(req: NextRequest) {
  try {
<<<<<<< HEAD
    const session = await getSession(req);
=======
    const session = await getSession();
>>>>>>> bfc60f64

    if (!session.isLoggedIn || !session.userId) {
      return NextResponse.json({ error: 'Unauthorized' }, { status: 401 });
    }

    if (session.role !== 'ADMIN' && session.role !== 'CS') {
      return NextResponse.json({ error: 'Forbidden' }, { status: 403 });
    }

    const body = await req.json();
    const rows: unknown = (body ?? {}).rows;
    if (!Array.isArray(rows)) {
      return NextResponse.json({ error: 'invalid' }, { status: 400 });
    }

    const prelimRows = (rows as ImportRow[]).map((row, index) => ({
      lineNumber:
        typeof row.__lineNumber === 'number' && Number.isFinite(row.__lineNumber)
          ? Math.max(1, Math.floor(row.__lineNumber))
          : index + 1,
      firstName: normalizeString(row.firstName),
      lastName: normalizeString(row.lastName),
      email: normalizeEmail(row.email),
    }));

    const sanitizedRows: SanitizedRow[] = [];
    const skippedRowNumbers: number[] = [];

    prelimRows.forEach((row) => {
      if (!row.firstName || !row.lastName) {
        skippedRowNumbers.push(row.lineNumber);
        return;
      }

      sanitizedRows.push({
        lineNumber: row.lineNumber,
        firstName: row.firstName,
        lastName: row.lastName,
        email: row.email,
      });
    });

    if (sanitizedRows.length === 0) {
      return NextResponse.json({ ok: true, count: 0, skippedRowNumbers }, { status: 200 });
    }

    const failedRowNumbers: number[] = [];
    let successCount = 0;

    for (const row of sanitizedRows) {
      try {
        if (row.email) {
          await prisma.evangelist.upsert({
            where: { email: row.email },
            update: {
              firstName: row.firstName,
              lastName: row.lastName,
            },
            create: {
              firstName: row.firstName,
              lastName: row.lastName,
              email: row.email,
              assignedCsId: null,
            },
          });
        } else {
          await prisma.evangelist.create({
            data: {
              firstName: row.firstName,
              lastName: row.lastName,
              assignedCsId: null,
            },
          });
        }

        successCount += 1;
      } catch (err) {
        console.error('CSV row import error:', {
          lineNumber: row.lineNumber,
          error: err instanceof Error ? err.message : String(err),
        });
        failedRowNumbers.push(row.lineNumber);
      }
    }

    return NextResponse.json({ ok: true, count: successCount, skippedRowNumbers, failedRowNumbers });
  } catch (error) {
    console.error('CSV import error:', error);
    return NextResponse.json({ error: 'Internal server error' }, { status: 500 });
  }
}<|MERGE_RESOLUTION|>--- conflicted
+++ resolved
@@ -36,11 +36,7 @@
 
 export async function POST(req: NextRequest) {
   try {
-<<<<<<< HEAD
     const session = await getSession(req);
-=======
-    const session = await getSession();
->>>>>>> bfc60f64
 
     if (!session.isLoggedIn || !session.userId) {
       return NextResponse.json({ error: 'Unauthorized' }, { status: 401 });
