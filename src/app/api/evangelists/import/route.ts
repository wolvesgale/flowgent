// src/app/api/evangelists/import/route.ts
import { Prisma } from '@prisma/client';
import { NextRequest, NextResponse } from 'next/server';
import { prisma } from '@/lib/prisma';
import { getSession } from '@/lib/session';

export const runtime = 'nodejs';
export const dynamic = 'force-dynamic';

// クライアント側 CSV マッピング後の行型
type ImportRow = {
  __lineNumber?: number;
  recordId?: string;
  firstName?: string;
  lastName?: string;
  email?: string;
  supportPriority?: string;
  meetingStatus?: string;
};

type SanitizedRow = {
  lineNumber: number;
  recordId: string | null;
  firstName: string;
  lastName: string;
  email: string | null;
  supportPriority: string | null;
  meetingStatus: string | null;
};

function normalizeString(value?: unknown): string | null {
  if (value === null || value === undefined) return null;
  const asString = typeof value === 'string' ? value : String(value);
  const trimmed = asString.trim();
  return trimmed.length > 0 ? trimmed : null;
}

function normalizeEmail(value?: unknown): string | null {
  const normalized = normalizeString(value);
  return normalized ? normalized.toLowerCase() : null;
}

export async function POST(req: NextRequest) {
  try {
    const session = await getSession();

    if (!session.isLoggedIn || !session.userId) {
      return NextResponse.json({ error: 'Unauthorized' }, { status: 401 });
    }

    if (session.role !== 'ADMIN' && session.role !== 'CS') {
      return NextResponse.json({ error: 'Forbidden' }, { status: 403 });
    }

    const body = await req.json();
    const rows: unknown = (body ?? {}).rows;
    if (!Array.isArray(rows)) {
      return NextResponse.json({ error: 'invalid' }, { status: 400 });
    }

    const prelimRows = (rows as ImportRow[]).map((row, index) => ({
      lineNumber:
        typeof row.__lineNumber === 'number' && Number.isFinite(row.__lineNumber)
          ? Math.max(1, Math.floor(row.__lineNumber))
          : index + 1,
      recordId: normalizeString(row.recordId),
      firstName: normalizeString(row.firstName),
      lastName: normalizeString(row.lastName),
      email: normalizeEmail(row.email),
      supportPriority: normalizeString(row.supportPriority),
      meetingStatus: normalizeString(row.meetingStatus),
    }));

    const sanitizedRows: SanitizedRow[] = [];
    const skippedRowNumbers: number[] = [];

    prelimRows.forEach((row) => {
      if (!row.firstName || !row.lastName) {
        skippedRowNumbers.push(row.lineNumber);
        return;
      }

      sanitizedRows.push({
        lineNumber: row.lineNumber,
        recordId: row.recordId,
        firstName: row.firstName,
        lastName: row.lastName,
        email: row.email,
        supportPriority: row.supportPriority,
        meetingStatus: row.meetingStatus,
      });
    });

    if (sanitizedRows.length === 0) {
      return NextResponse.json({ ok: true, count: 0, skippedRowNumbers }, { status: 200 });
    }

    const buildCreateData = (r: SanitizedRow) => ({
      recordId: r.recordId ?? null,
      firstName: r.firstName,
      lastName: r.lastName,
      email: r.email ?? null,
      supportPriority: r.supportPriority ?? null,
      meetingStatus: r.meetingStatus ?? null,
      assignedCsId: null,
    });

    const buildUpdateData = (r: SanitizedRow) => ({
      recordId: r.recordId ?? undefined,
      firstName: r.firstName,
      lastName: r.lastName,
      email: r.email ?? undefined,
      supportPriority: r.supportPriority ?? undefined,
      meetingStatus: r.meetingStatus ?? undefined,
    });

    const failedRowNumbers: number[] = [];
    let successCount = 0;

    for (const row of sanitizedRows) {
      try {
        const createData = buildCreateData(row);
        const updateData = buildUpdateData(row);

<<<<<<< HEAD
        let existing: { id: string } | null = null;

        if (row.recordId) {
          existing = await prisma.evangelist.findUnique({
            where: { recordId: row.recordId },
            select: { id: true },
          });
        }

        if (!existing && row.email) {
          existing = await prisma.evangelist.findUnique({
            where: { email: row.email },
            select: { id: true },
          });
        }

        if (existing) {
          await prisma.evangelist.update({
            where: { id: existing.id },
            data: updateData,
          });
        } else {
          await prisma.evangelist.create({ data: createData });
        }

        successCount += 1;
=======
        try {
          if (row.recordId) {
            await prisma.evangelist.upsert({
              where: { recordId: row.recordId },
              create: { ...createData, recordId: row.recordId },
              update: updateData,
            });
            successCount += 1;
            continue;
          }

          if (row.email) {
            await prisma.evangelist.upsert({
              where: { email: row.email },
              create: { ...createData, email: row.email },
              update: { ...updateData, recordId: row.recordId ?? undefined },
            });
            successCount += 1;
            continue;
          }

          await prisma.evangelist.create({ data: createData });
          successCount += 1;
        } catch (innerErr) {
          const isUniqueError =
            innerErr instanceof Prisma.PrismaClientKnownRequestError && innerErr.code === 'P2002';

          if (isUniqueError && row.email) {
            try {
              await prisma.evangelist.upsert({
                where: { email: row.email },
                create: { ...createData, email: row.email },
                update: { ...updateData, recordId: row.recordId ?? undefined },
              });
              successCount += 1;
              continue;
            } catch (retryErr) {
              console.error('CSV row retry error:', {
                lineNumber: row.lineNumber,
                error: retryErr instanceof Error ? retryErr.message : String(retryErr),
              });
              failedRowNumbers.push(row.lineNumber);
              continue;
            }
          }

          throw innerErr;
        }
>>>>>>> 86906095
      } catch (err) {
        console.error('CSV row import error:', {
          lineNumber: row.lineNumber,
          error: err instanceof Error ? err.message : String(err),
        });
        failedRowNumbers.push(row.lineNumber);
      }
    }

    return NextResponse.json({ ok: true, count: successCount, skippedRowNumbers, failedRowNumbers });
  } catch (error) {
    console.error('CSV import error:', error);
    return NextResponse.json({ error: 'Internal server error' }, { status: 500 });
  }
}<|MERGE_RESOLUTION|>--- conflicted
+++ resolved
@@ -122,7 +122,6 @@
         const createData = buildCreateData(row);
         const updateData = buildUpdateData(row);
 
-<<<<<<< HEAD
         let existing: { id: string } | null = null;
 
         if (row.recordId) {
@@ -149,56 +148,6 @@
         }
 
         successCount += 1;
-=======
-        try {
-          if (row.recordId) {
-            await prisma.evangelist.upsert({
-              where: { recordId: row.recordId },
-              create: { ...createData, recordId: row.recordId },
-              update: updateData,
-            });
-            successCount += 1;
-            continue;
-          }
-
-          if (row.email) {
-            await prisma.evangelist.upsert({
-              where: { email: row.email },
-              create: { ...createData, email: row.email },
-              update: { ...updateData, recordId: row.recordId ?? undefined },
-            });
-            successCount += 1;
-            continue;
-          }
-
-          await prisma.evangelist.create({ data: createData });
-          successCount += 1;
-        } catch (innerErr) {
-          const isUniqueError =
-            innerErr instanceof Prisma.PrismaClientKnownRequestError && innerErr.code === 'P2002';
-
-          if (isUniqueError && row.email) {
-            try {
-              await prisma.evangelist.upsert({
-                where: { email: row.email },
-                create: { ...createData, email: row.email },
-                update: { ...updateData, recordId: row.recordId ?? undefined },
-              });
-              successCount += 1;
-              continue;
-            } catch (retryErr) {
-              console.error('CSV row retry error:', {
-                lineNumber: row.lineNumber,
-                error: retryErr instanceof Error ? retryErr.message : String(retryErr),
-              });
-              failedRowNumbers.push(row.lineNumber);
-              continue;
-            }
-          }
-
-          throw innerErr;
-        }
->>>>>>> 86906095
       } catch (err) {
         console.error('CSV row import error:', {
           lineNumber: row.lineNumber,
