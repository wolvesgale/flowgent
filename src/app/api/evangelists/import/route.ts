--- conflicted
+++ resolved
@@ -28,10 +28,6 @@
 
 // クライアント側 CSV マッピング後の行型
 type ImportRow = {
-<<<<<<< HEAD
-  recordId?: string;
-=======
->>>>>>> 3149c42f
   firstName?: string;
   lastName?: string;
   email?: string;
@@ -44,10 +40,6 @@
 };
 
 type SanitizedRow = {
-<<<<<<< HEAD
-  recordId: string | null;
-=======
->>>>>>> 3149c42f
   firstName: string;
   lastName: string;
   email: string | null;
@@ -85,10 +77,6 @@
 
     const prelimRows = (rows as ImportRow[]).map((row, index) => ({
       index,
-<<<<<<< HEAD
-      recordId: normalizeString(row.recordId),
-=======
->>>>>>> 3149c42f
       firstName: normalizeString(row.firstName),
       lastName: normalizeString(row.lastName),
       email: normalizeString(row.email),
@@ -112,10 +100,6 @@
     }
 
     const sanitizedRows: SanitizedRow[] = prelimRows.map((row) => ({
-<<<<<<< HEAD
-      recordId: row.recordId,
-=======
->>>>>>> 3149c42f
       firstName: row.firstName!,
       lastName: row.lastName!,
       email: row.email,
@@ -132,10 +116,6 @@
     }
 
     const buildCreateData = (r: SanitizedRow) => ({
-<<<<<<< HEAD
-      recordId: r.recordId ?? null,
-=======
->>>>>>> 3149c42f
       firstName: r.firstName,
       lastName: r.lastName,
       email: r.email ?? null,
@@ -149,10 +129,6 @@
     });
 
     const buildUpdateData = (r: SanitizedRow) => ({
-<<<<<<< HEAD
-      recordId: r.recordId ?? undefined,
-=======
->>>>>>> 3149c42f
       firstName: r.firstName,
       lastName: r.lastName,
       email: r.email ?? undefined,
@@ -167,17 +143,6 @@
     const operations: PrismaPromise<unknown>[] = sanitizedRows.map((row) => {
       const createData = buildCreateData(row);
       const updateData = buildUpdateData(row);
-<<<<<<< HEAD
-
-      if (row.recordId) {
-        return prisma.evangelist.upsert({
-          where: { recordId: row.recordId },
-          create: createData,
-          update: updateData,
-        });
-      }
-=======
->>>>>>> 3149c42f
 
       if (row.email) {
         return prisma.evangelist.upsert({
@@ -187,15 +152,10 @@
         });
       }
 
-<<<<<<< HEAD
-      return prisma.evangelist.create({ data: createData });
-    });
-=======
       // recordId / email が無い行は新規作成（重複は運用で回避）
       acc.push(prisma.evangelist.create({ data: createData }));
       return acc;
     }, [] as PrismaPromise<unknown>[]);
->>>>>>> 3149c42f
 
     await prisma.$transaction(operations);
     return NextResponse.json({ ok: true, count: operations.length });
