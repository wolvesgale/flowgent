// src/app/api/evangelists/import/route.ts
import { NextRequest, NextResponse } from 'next/server';
import { getIronSession } from 'iron-session';
import { cookies } from 'next/headers';
import type { PrismaPromise } from '@prisma/client';
import { prisma } from '@/lib/prisma';
import type { SessionData } from '@/lib/session';

export const runtime = 'nodejs';
export const dynamic = 'force-dynamic';

async function getSessionUserOrThrow(): Promise<SessionData> {
  const session = await getIronSession<SessionData>(await cookies(), {
    password: process.env.SESSION_PASSWORD!,
    cookieName: 'flowgent-session',
  });
  if (!session.isLoggedIn || !session.userId) {
    throw new Error('Unauthorized');
  }
  return session;
}

function requireRole(user: SessionData, roles: string[]) {
  if (!roles.includes(user.role || '')) {
    throw new Error('Forbidden');
  }
}

// クライアント側 CSV マッピング後の行型
type ImportRow = {
<<<<<<< HEAD
  recordId?: string;
=======
>>>>>>> df834920
  firstName?: string;
  lastName?: string;
  email?: string;
  tier?: string;
  strengths?: string;
  pattern?: string;
  registrationStatus?: string;
  listAcquired?: string;
  meetingStatus?: string;
};

type SanitizedRow = {
<<<<<<< HEAD
  recordId: string | null;
=======
>>>>>>> df834920
  firstName: string;
  lastName: string;
  email: string | null;
  tier: string | null;
  strengths: string | null;
  pattern: string | null;
  registrationStatus: string | null;
  listAcquired: string | null;
  meetingStatus: string | null;
};

function normalizeString(value?: unknown): string | null {
  if (value === null || value === undefined) return null;
  const asString = typeof value === 'string' ? value : String(value);
  const trimmed = asString.trim();
  return trimmed.length > 0 ? trimmed : null;
}

function normalizeTier(input?: string | null): 'TIER1' | 'TIER2' | null {
  if (!input) return null;
  const up = String(input).toUpperCase();
  return up === 'TIER1' || up === 'TIER2' ? up : null;
}

export async function POST(req: NextRequest) {
  try {
    const user = await getSessionUserOrThrow();
    requireRole(user, ['ADMIN', 'CS']);

    const body = await req.json();
    const rows: unknown = (body ?? {}).rows;
    if (!Array.isArray(rows)) {
      return NextResponse.json({ error: 'invalid' }, { status: 400 });
    }

    const prelimRows = (rows as ImportRow[]).map((row, index) => ({
      index,
<<<<<<< HEAD
      recordId: normalizeString(row.recordId),
=======
>>>>>>> df834920
      firstName: normalizeString(row.firstName),
      lastName: normalizeString(row.lastName),
      email: normalizeString(row.email),
      tier: normalizeString(row.tier),
      strengths: normalizeString(row.strengths),
      pattern: normalizeString(row.pattern),
      registrationStatus: normalizeString(row.registrationStatus),
      listAcquired: normalizeString(row.listAcquired),
      meetingStatus: normalizeString(row.meetingStatus),
    }));

    const invalidRows = prelimRows
      .filter((row) => !row.firstName || !row.lastName)
      .map((row) => row.index + 1);

    if (invalidRows.length > 0) {
      return NextResponse.json(
        { error: 'Missing required fields', rows: invalidRows },
        { status: 400 },
      );
    }

    const sanitizedRows: SanitizedRow[] = prelimRows.map((row) => ({
<<<<<<< HEAD
      recordId: row.recordId,
=======
>>>>>>> df834920
      firstName: row.firstName!,
      lastName: row.lastName!,
      email: row.email,
      tier: row.tier,
      strengths: row.strengths,
      pattern: row.pattern,
      registrationStatus: row.registrationStatus,
      listAcquired: row.listAcquired,
      meetingStatus: row.meetingStatus,
    }));

    if (sanitizedRows.length === 0) {
      return NextResponse.json({ error: 'No valid rows provided' }, { status: 400 });
    }

    const buildCreateData = (r: SanitizedRow) => ({
<<<<<<< HEAD
      recordId: r.recordId ?? null,
=======
>>>>>>> df834920
      firstName: r.firstName,
      lastName: r.lastName,
      email: r.email ?? null,
      strengths: r.strengths ?? null,
      pattern: r.pattern ?? null,
      registrationStatus: r.registrationStatus ?? null,
      listAcquired: r.listAcquired ?? null,
      meetingStatus: r.meetingStatus ?? null,
      tier: normalizeTier(r.tier) ?? 'TIER2',
      assignedCsId: null,
    });

    const buildUpdateData = (r: SanitizedRow) => ({
<<<<<<< HEAD
      recordId: r.recordId ?? undefined,
=======
>>>>>>> df834920
      firstName: r.firstName,
      lastName: r.lastName,
      email: r.email ?? undefined,
      strengths: r.strengths ?? undefined,
      pattern: r.pattern ?? undefined,
      registrationStatus: r.registrationStatus ?? undefined,
      listAcquired: r.listAcquired ?? undefined,
      meetingStatus: r.meetingStatus ?? undefined,
      tier: normalizeTier(r.tier) ?? undefined,
    });

<<<<<<< HEAD
    const operations = sanitizedRows.reduce<PrismaPromise<unknown>[]>(
      (acc, row) => {
        const createData = buildCreateData(row);
        const updateData = buildUpdateData(row);

        if (row.recordId) {
          acc.push(
            prisma.evangelist.upsert({
              where: { recordId: row.recordId },
              create: createData,
              update: updateData,
            }),
          );
          return acc;
        }

        if (row.email) {
          acc.push(
            prisma.evangelist.upsert({
              where: { email: row.email },
              create: createData,
              update: updateData,
            }),
          );
          return acc;
        }

        acc.push(prisma.evangelist.create({ data: createData }));
        return acc;
      },
      [] as PrismaPromise<unknown>[],
    );
=======
    const operations: PrismaPromise<unknown>[] = sanitizedRows.map((row) => {
      const createData = buildCreateData(row);
      const updateData = buildUpdateData(row);

      if (row.email) {
        return prisma.evangelist.upsert({
          where: { email: row.email },
          create: createData,
          update: updateData,
        });
      }

      // recordId / email が無い行は新規作成（重複は運用で回避）
      acc.push(prisma.evangelist.create({ data: createData }));
      return acc;
    }, [] as PrismaPromise<unknown>[]);
>>>>>>> df834920

    await prisma.$transaction(operations);
    return NextResponse.json({ ok: true, count: operations.length });
  } catch (error) {
    console.error('CSV import error:', error);
    if (error instanceof Error && error.message === 'Unauthorized') {
      return NextResponse.json({ error: 'Unauthorized' }, { status: 401 });
    }
    if (error instanceof Error && error.message === 'Forbidden') {
      return NextResponse.json({ error: 'Forbidden' }, { status: 403 });
    }
    return NextResponse.json({ error: 'Internal server error' }, { status: 500 });
  }
}<|MERGE_RESOLUTION|>--- conflicted
+++ resolved
@@ -28,10 +28,6 @@
 
 // クライアント側 CSV マッピング後の行型
 type ImportRow = {
-<<<<<<< HEAD
-  recordId?: string;
-=======
->>>>>>> df834920
   firstName?: string;
   lastName?: string;
   email?: string;
@@ -44,10 +40,6 @@
 };
 
 type SanitizedRow = {
-<<<<<<< HEAD
-  recordId: string | null;
-=======
->>>>>>> df834920
   firstName: string;
   lastName: string;
   email: string | null;
@@ -85,10 +77,6 @@
 
     const prelimRows = (rows as ImportRow[]).map((row, index) => ({
       index,
-<<<<<<< HEAD
-      recordId: normalizeString(row.recordId),
-=======
->>>>>>> df834920
       firstName: normalizeString(row.firstName),
       lastName: normalizeString(row.lastName),
       email: normalizeString(row.email),
@@ -112,10 +100,6 @@
     }
 
     const sanitizedRows: SanitizedRow[] = prelimRows.map((row) => ({
-<<<<<<< HEAD
-      recordId: row.recordId,
-=======
->>>>>>> df834920
       firstName: row.firstName!,
       lastName: row.lastName!,
       email: row.email,
@@ -132,10 +116,6 @@
     }
 
     const buildCreateData = (r: SanitizedRow) => ({
-<<<<<<< HEAD
-      recordId: r.recordId ?? null,
-=======
->>>>>>> df834920
       firstName: r.firstName,
       lastName: r.lastName,
       email: r.email ?? null,
@@ -149,10 +129,6 @@
     });
 
     const buildUpdateData = (r: SanitizedRow) => ({
-<<<<<<< HEAD
-      recordId: r.recordId ?? undefined,
-=======
->>>>>>> df834920
       firstName: r.firstName,
       lastName: r.lastName,
       email: r.email ?? undefined,
@@ -164,40 +140,6 @@
       tier: normalizeTier(r.tier) ?? undefined,
     });
 
-<<<<<<< HEAD
-    const operations = sanitizedRows.reduce<PrismaPromise<unknown>[]>(
-      (acc, row) => {
-        const createData = buildCreateData(row);
-        const updateData = buildUpdateData(row);
-
-        if (row.recordId) {
-          acc.push(
-            prisma.evangelist.upsert({
-              where: { recordId: row.recordId },
-              create: createData,
-              update: updateData,
-            }),
-          );
-          return acc;
-        }
-
-        if (row.email) {
-          acc.push(
-            prisma.evangelist.upsert({
-              where: { email: row.email },
-              create: createData,
-              update: updateData,
-            }),
-          );
-          return acc;
-        }
-
-        acc.push(prisma.evangelist.create({ data: createData }));
-        return acc;
-      },
-      [] as PrismaPromise<unknown>[],
-    );
-=======
     const operations: PrismaPromise<unknown>[] = sanitizedRows.map((row) => {
       const createData = buildCreateData(row);
       const updateData = buildUpdateData(row);
@@ -214,7 +156,6 @@
       acc.push(prisma.evangelist.create({ data: createData }));
       return acc;
     }, [] as PrismaPromise<unknown>[]);
->>>>>>> df834920
 
     await prisma.$transaction(operations);
     return NextResponse.json({ ok: true, count: operations.length });
