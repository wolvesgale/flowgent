// src/app/api/evangelists/import/route.ts
import { NextRequest, NextResponse } from 'next/server';
import { getIronSession } from 'iron-session';
import { cookies } from 'next/headers';
import type { PrismaPromise } from '@prisma/client';
import { prisma } from '@/lib/prisma';
import type { SessionData } from '@/lib/session';

export const runtime = 'nodejs';
export const dynamic = 'force-dynamic';

async function getSessionUserOrThrow(): Promise<SessionData> {
  const session = await getIronSession<SessionData>(await cookies(), {
    password: process.env.SESSION_PASSWORD!,
    cookieName: 'flowgent-session',
  });
  if (!session.isLoggedIn || !session.userId) {
    throw new Error('Unauthorized');
  }
  return session;
}

function requireRole(user: SessionData, roles: string[]) {
  if (!roles.includes(user.role || '')) {
    throw new Error('Forbidden');
  }
}

// クライアント側 CSV マッピング後の行型
type ImportRow = {
<<<<<<< HEAD
  __lineNumber?: number;
=======
>>>>>>> 1efcee8a
  recordId?: string;
  firstName?: string;
  lastName?: string;
  email?: string;
  meetingStatus?: string;
};

type SanitizedRow = {
<<<<<<< HEAD
  lineNumber: number;
=======
>>>>>>> 1efcee8a
  recordId: string | null;
  firstName: string;
  lastName: string;
  email: string | null;
  meetingStatus: string | null;
};

function normalizeString(value?: unknown): string | null {
  if (value === null || value === undefined) return null;
  const asString = typeof value === 'string' ? value : String(value);
  const trimmed = asString.trim();
  return trimmed.length > 0 ? trimmed : null;
}

export async function POST(req: NextRequest) {
  try {
    const user = await getSessionUserOrThrow();
    requireRole(user, ['ADMIN', 'CS']);

    const body = await req.json();
    const rows: unknown = (body ?? {}).rows;
    if (!Array.isArray(rows)) {
      return NextResponse.json({ error: 'invalid' }, { status: 400 });
    }

    const prelimRows = (rows as ImportRow[]).map((row, index) => ({
<<<<<<< HEAD
      lineNumber:
        typeof row.__lineNumber === 'number' && Number.isFinite(row.__lineNumber)
          ? Math.max(1, Math.floor(row.__lineNumber))
          : index + 1,
=======
      index,
>>>>>>> 1efcee8a
      recordId: normalizeString(row.recordId),
      firstName: normalizeString(row.firstName),
      lastName: normalizeString(row.lastName),
      email: normalizeString(row.email),
      meetingStatus: normalizeString(row.meetingStatus),
    }));

    const sanitizedRows: SanitizedRow[] = [];
    const skippedRowNumbers: number[] = [];

    prelimRows.forEach((row) => {
      if (!row.firstName || !row.lastName) {
<<<<<<< HEAD
        skippedRowNumbers.push(row.lineNumber);
=======
        skippedRowNumbers.push(row.index + 1);
>>>>>>> 1efcee8a
        return;
      }

      sanitizedRows.push({
<<<<<<< HEAD
        lineNumber: row.lineNumber,
=======
>>>>>>> 1efcee8a
        recordId: row.recordId,
        firstName: row.firstName,
        lastName: row.lastName,
        email: row.email,
        meetingStatus: row.meetingStatus,
      });
    });

    if (sanitizedRows.length === 0) {
      return NextResponse.json({ ok: true, count: 0, skippedRowNumbers }, { status: 200 });
    }

    const buildCreateData = (r: SanitizedRow) => ({
      recordId: r.recordId ?? null,
      firstName: r.firstName,
      lastName: r.lastName,
      email: r.email ?? null,
      meetingStatus: r.meetingStatus ?? null,
      assignedCsId: null,
<<<<<<< HEAD
    });

    const buildUpdateData = (r: SanitizedRow) => ({
      recordId: r.recordId ?? undefined,
      firstName: r.firstName,
      lastName: r.lastName,
      email: r.email ?? undefined,
      meetingStatus: r.meetingStatus ?? undefined,
    });

    const failedRowNumbers: number[] = [];
    let successCount = 0;

    for (const row of sanitizedRows) {
      try {
        const createData = buildCreateData(row);
        const updateData = buildUpdateData(row);

        let existing = null;

        if (row.recordId) {
          existing = await prisma.evangelist.findUnique({
            where: { recordId: row.recordId },
          });
        }

        if (!existing && row.email) {
          existing = await prisma.evangelist.findUnique({
            where: { email: row.email },
          });
        }

        if (existing) {
          await prisma.evangelist.update({
            where: { id: existing.id },
            data: updateData,
          });
        } else {
          await prisma.evangelist.create({ data: createData });
        }

        successCount += 1;
      } catch (err) {
        console.error('CSV row import error:', {
          lineNumber: row.lineNumber,
          error: err instanceof Error ? err.message : String(err),
        });
        failedRowNumbers.push(row.lineNumber);
=======
    });

    const buildUpdateData = (r: SanitizedRow) => ({
      recordId: r.recordId ?? undefined,
      firstName: r.firstName,
      lastName: r.lastName,
      email: r.email ?? undefined,
      meetingStatus: r.meetingStatus ?? undefined,
    });

    const operations: PrismaPromise<unknown>[] = sanitizedRows.map((row) => {
      const createData = buildCreateData(row);
      const updateData = buildUpdateData(row);

      if (row.recordId) {
        return prisma.evangelist.upsert({
          where: { recordId: row.recordId },
          create: createData,
          update: updateData,
        });
      }

      if (row.email) {
        return prisma.evangelist.upsert({
          where: { email: row.email },
          create: createData,
          update: updateData,
        });
>>>>>>> 1efcee8a
      }
    }

<<<<<<< HEAD
    return NextResponse.json({ ok: true, count: successCount, skippedRowNumbers, failedRowNumbers });
=======
      return prisma.evangelist.create({ data: createData });
    });

    await prisma.$transaction(operations);
    return NextResponse.json({ ok: true, count: operations.length, skippedRowNumbers });
>>>>>>> 1efcee8a
  } catch (error) {
    console.error('CSV import error:', error);
    if (error instanceof Error && error.message === 'Unauthorized') {
      return NextResponse.json({ error: 'Unauthorized' }, { status: 401 });
    }
    if (error instanceof Error && error.message === 'Forbidden') {
      return NextResponse.json({ error: 'Forbidden' }, { status: 403 });
    }
    return NextResponse.json({ error: 'Internal server error' }, { status: 500 });
  }
}<|MERGE_RESOLUTION|>--- conflicted
+++ resolved
@@ -28,10 +28,7 @@
 
 // クライアント側 CSV マッピング後の行型
 type ImportRow = {
-<<<<<<< HEAD
   __lineNumber?: number;
-=======
->>>>>>> 1efcee8a
   recordId?: string;
   firstName?: string;
   lastName?: string;
@@ -40,10 +37,7 @@
 };
 
 type SanitizedRow = {
-<<<<<<< HEAD
   lineNumber: number;
-=======
->>>>>>> 1efcee8a
   recordId: string | null;
   firstName: string;
   lastName: string;
@@ -70,14 +64,10 @@
     }
 
     const prelimRows = (rows as ImportRow[]).map((row, index) => ({
-<<<<<<< HEAD
       lineNumber:
         typeof row.__lineNumber === 'number' && Number.isFinite(row.__lineNumber)
           ? Math.max(1, Math.floor(row.__lineNumber))
           : index + 1,
-=======
-      index,
->>>>>>> 1efcee8a
       recordId: normalizeString(row.recordId),
       firstName: normalizeString(row.firstName),
       lastName: normalizeString(row.lastName),
@@ -90,19 +80,12 @@
 
     prelimRows.forEach((row) => {
       if (!row.firstName || !row.lastName) {
-<<<<<<< HEAD
         skippedRowNumbers.push(row.lineNumber);
-=======
-        skippedRowNumbers.push(row.index + 1);
->>>>>>> 1efcee8a
         return;
       }
 
       sanitizedRows.push({
-<<<<<<< HEAD
         lineNumber: row.lineNumber,
-=======
->>>>>>> 1efcee8a
         recordId: row.recordId,
         firstName: row.firstName,
         lastName: row.lastName,
@@ -122,7 +105,6 @@
       email: r.email ?? null,
       meetingStatus: r.meetingStatus ?? null,
       assignedCsId: null,
-<<<<<<< HEAD
     });
 
     const buildUpdateData = (r: SanitizedRow) => ({
@@ -171,48 +153,10 @@
           error: err instanceof Error ? err.message : String(err),
         });
         failedRowNumbers.push(row.lineNumber);
-=======
-    });
-
-    const buildUpdateData = (r: SanitizedRow) => ({
-      recordId: r.recordId ?? undefined,
-      firstName: r.firstName,
-      lastName: r.lastName,
-      email: r.email ?? undefined,
-      meetingStatus: r.meetingStatus ?? undefined,
-    });
-
-    const operations: PrismaPromise<unknown>[] = sanitizedRows.map((row) => {
-      const createData = buildCreateData(row);
-      const updateData = buildUpdateData(row);
-
-      if (row.recordId) {
-        return prisma.evangelist.upsert({
-          where: { recordId: row.recordId },
-          create: createData,
-          update: updateData,
-        });
-      }
-
-      if (row.email) {
-        return prisma.evangelist.upsert({
-          where: { email: row.email },
-          create: createData,
-          update: updateData,
-        });
->>>>>>> 1efcee8a
       }
     }
 
-<<<<<<< HEAD
     return NextResponse.json({ ok: true, count: successCount, skippedRowNumbers, failedRowNumbers });
-=======
-      return prisma.evangelist.create({ data: createData });
-    });
-
-    await prisma.$transaction(operations);
-    return NextResponse.json({ ok: true, count: operations.length, skippedRowNumbers });
->>>>>>> 1efcee8a
   } catch (error) {
     console.error('CSV import error:', error);
     if (error instanceof Error && error.message === 'Unauthorized') {
