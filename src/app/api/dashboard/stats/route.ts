--- conflicted
+++ resolved
@@ -1,20 +1,17 @@
+// src/app/api/dashboard/stats/route.ts
 import { NextResponse } from 'next/server'
 import { getIronSession } from 'iron-session'
 import { cookies } from 'next/headers'
-import { EvangelistStrength } from '@prisma/client'
 
 import { prisma } from '@/lib/prisma'
-import { SessionData } from '@/lib/session'
+import type { SessionData } from '@/lib/session'
 
 async function checkAuth() {
   const session = await getIronSession<SessionData>(await cookies(), {
     password: process.env.SESSION_PASSWORD!,
     cookieName: 'flowgent-session',
   })
-
-  if (!session.isLoggedIn) {
-    return null
-  }
+  if (!session.isLoggedIn) return null
   return session
 }
 
@@ -26,11 +23,19 @@
       return NextResponse.json({ error: 'Unauthorized' }, { status: 401 })
     }
 
-    // 30日前の日付を計算（要フォローEVA判定用）
+    // 30日前（要フォロー判定）
     const thirtyDaysAgo = new Date()
     thirtyDaysAgo.setDate(thirtyDaysAgo.getDate() - 30)
 
-    // 統計データを並行して取得
+    // 今週の開始/終了
+    const now = new Date()
+    const start = new Date(now)
+    start.setHours(0, 0, 0, 0)
+    const weekStart = new Date(start)
+    weekStart.setDate(start.getDate() - start.getDay()) // 日曜始まり
+    const weekEnd = new Date(weekStart)
+    weekEnd.setDate(weekStart.getDate() + 7)
+
     const [
       totalEvangelists,
       unassignedEvangelists,
@@ -39,67 +44,52 @@
       staleEvangelists,
       itTagEvangelists,
     ] = await Promise.all([
-      // 総エバンジェリスト数
+      // 総EVA数
       prisma.evangelist.count(),
-      
-      // CS未割り当てエバンジェリスト数
+
+      // CS未割当
       prisma.evangelist.count({
-        where: {
-          assignedCsId: null
-        }
+        where: { assignedCsId: null },
       }),
-      
-      // 今週の面談予定数（仮実装）
+
+      // 今週の面談数
       prisma.meeting.count({
         where: {
-          date: {
-            gte: new Date(new Date().setDate(new Date().getDate() - new Date().getDay())), // 今週の開始
-            lt: new Date(new Date().setDate(new Date().getDate() - new Date().getDay() + 7)) // 来週の開始
-          }
-        }
-      }),
-      
-      // 紹介必須イノベータ数
-      prisma.innovator.count({
-        where: {
-          introductionPoint: null,
+          date: { gte: weekStart, lt: weekEnd },
         },
       }),
 
-      // 要フォローEVA数（30日以上面談なし）
+      // 紹介必須イノベータ（introductionPoint 未設定）
+      prisma.innovator.count({
+        where: { introductionPoint: null },
+      }),
+
+      // 要フォロー（面談が一度もない or すべて30日より前）
       prisma.evangelist.count({
         where: {
           OR: [
-            {
-              meetings: {
-                none: {}
-              }
-            },
+            { meetings: { none: {} } },
             {
               meetings: {
                 every: {
-                  date: {
-                    lt: thirtyDaysAgo
-                  }
-                }
-              }
-            }
-          ]
-        }
+                  date: { lt: thirtyDaysAgo },
+                },
+              },
+            },
+          ],
+        },
       }),
 
-      // ITタグ持ちEVA数
+      // ITタグ/強みを持つEVA数
+      // tags は JSON文字列で保存のため、'"IT"' を部分一致で検索（大文字小文字は無視）
       prisma.evangelist.count({
         where: {
-<<<<<<< HEAD
-          strength: EvangelistStrength.IT,
+          OR: [
+            { tags: { contains: '"IT"', mode: 'insensitive' } },
+            { strengths: { contains: 'IT', mode: 'insensitive' } },
+          ],
         },
       }),
-=======
-          strength: 'IT',
-        },
-      })
->>>>>>> 25e6954d
     ])
 
     return NextResponse.json({
@@ -112,9 +102,6 @@
     })
   } catch (error) {
     console.error('Failed to fetch dashboard stats:', error)
-    return NextResponse.json(
-      { error: 'Internal server error' },
-      { status: 500 }
-    )
+    return NextResponse.json({ error: 'Internal server error' }, { status: 500 })
   }
 }