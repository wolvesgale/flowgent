--- conflicted
+++ resolved
@@ -47,7 +47,6 @@
         orderBy: { createdAt: 'desc' },
         skip,
         take: limit,
-<<<<<<< HEAD
         select: {
           id: true,
           createdAt: true,
@@ -64,15 +63,6 @@
       company,
       url: url ?? null,
       introPoint: introPoint ?? null,
-=======
-        select: { id: true, createdAt: true, updatedAt: true, company: true },
-      }),
-    ])
-
-    const items = rows.map(({ id, createdAt, updatedAt, company: name }) => ({
-      id,
-      company: name,
->>>>>>> 4ce9e9f4
       createdAt,
       updatedAt,
     }))
@@ -90,13 +80,9 @@
 
 type InnovatorRow = {
   id: number
-<<<<<<< HEAD
   company: string
   url?: string | null
   introPoint?: string | null
-=======
-  name: string
->>>>>>> 4ce9e9f4
   createdAt: Date
   updatedAt: Date
 }
@@ -109,11 +95,8 @@
   company: string
   email: string
   meta: Awaited<ReturnType<typeof getInnovatorColumnMetaCached>>
-<<<<<<< HEAD
   url: string | null
   introPoint: string | null
-=======
->>>>>>> 4ce9e9f4
 }) {
   const snapshot = await getInnovatorSchemaSnapshot()
 
@@ -123,7 +106,6 @@
   const idColumn = escapeIdentifier(resolveInnovatorColumn(snapshot.columns, 'id') ?? 'id')
   const createdAtColumn = escapeIdentifier(resolveInnovatorColumn(snapshot.columns, 'createdAt') ?? 'createdAt')
   const updatedAtColumn = escapeIdentifier(resolveInnovatorColumn(snapshot.columns, 'updatedAt') ?? 'updatedAt')
-<<<<<<< HEAD
   const urlColumn = resolveInnovatorColumn(snapshot.columns, 'url')
   const introPointColumn = resolveInnovatorColumn(snapshot.columns, 'introPoint')
 
@@ -167,17 +149,6 @@
       INSERT INTO ${Prisma.raw(resolvedTable)} (${Prisma.join(insertColumns, ', ')})
       VALUES (${Prisma.join(insertValues, ', ')})
       RETURNING ${Prisma.join(returningColumns, ', ')}
-=======
-
-  const rows = await prisma.$queryRaw<InnovatorRow[]>(
-    Prisma.sql`
-      INSERT INTO ${Prisma.raw(resolvedTable)} (${Prisma.raw(nameColumn)}, ${Prisma.raw(emailColumn)})
-      VALUES (${options.company}, ${options.email})
-      RETURNING ${Prisma.raw(idColumn)} AS "id",
-        ${Prisma.raw(nameColumn)} AS "name",
-        ${Prisma.raw(createdAtColumn)} AS "createdAt",
-        ${Prisma.raw(updatedAtColumn)} AS "updatedAt"
->>>>>>> 4ce9e9f4
     `,
   )
 
@@ -200,7 +171,6 @@
     }
 
     const body = rawBody as Record<string, unknown>
-<<<<<<< HEAD
     const allowedKeys = ['company', 'url', 'introPoint'] as const
     const unknownKeys = Object.keys(body).filter(
       (key) => !allowedKeys.includes(key as (typeof allowedKeys)[number]),
@@ -211,12 +181,6 @@
           error: 'Only { company, url, introPoint } are allowed',
           unknownKeys,
         },
-=======
-    const unknownKeys = Object.keys(body).filter((key) => key !== 'company')
-    if (unknownKeys.length > 0) {
-      return NextResponse.json(
-        { error: 'Only { company } is allowed', unknownKeys },
->>>>>>> 4ce9e9f4
         { status: 400 },
       )
     }
@@ -226,7 +190,6 @@
       return NextResponse.json({ error: 'company is required' }, { status: 400 })
     }
 
-<<<<<<< HEAD
     if (body.url != null && typeof body.url !== 'string') {
       return NextResponse.json({ error: 'url must be a string' }, { status: 400 })
     }
@@ -242,8 +205,6 @@
       typeof body.introPoint === 'string' ? body.introPoint.trim() : ''
     const introPoint = trimmedIntroPoint.length > 0 ? trimmedIntroPoint : null
 
-=======
->>>>>>> 4ce9e9f4
     const columnMeta = await getInnovatorColumnMetaCached()
 
     if (columnMeta.emailRequired) {
@@ -252,41 +213,23 @@
         company,
         email: placeholderEmail,
         meta: columnMeta,
-<<<<<<< HEAD
         url,
         introPoint,
-=======
->>>>>>> 4ce9e9f4
       })
 
       return NextResponse.json({
         id: insertedInnovator.id,
-<<<<<<< HEAD
         company: insertedInnovator.company,
         url: insertedInnovator.url ?? null,
         introPoint: insertedInnovator.introPoint ?? null,
-=======
-        company: insertedInnovator.name,
->>>>>>> 4ce9e9f4
         createdAt: insertedInnovator.createdAt,
         updatedAt: insertedInnovator.updatedAt,
       })
     }
 
-<<<<<<< HEAD
     const createData: Prisma.InnovatorCreateInput = { company }
     if (url !== null) {
       createData.url = url
-=======
-    const createdInnovator = await prisma.innovator.create({
-      data: { company },
-      select: { id: true, createdAt: true, updatedAt: true, company: true },
-    })
-
-    const extraKeys = Object.keys(body).filter((key) => key !== 'company')
-    if (extraKeys.length > 0) {
-      return NextResponse.json({ error: 'Unexpected payload properties' }, { status: 400 })
->>>>>>> 4ce9e9f4
     }
     if (introPoint !== null) {
       createData.introPoint = introPoint
@@ -312,11 +255,8 @@
     return NextResponse.json({
       id: createdInnovator.id,
       company: createdInnovator.company,
-<<<<<<< HEAD
       url: createdInnovator.url ?? null,
       introPoint: createdInnovator.introPoint ?? null,
-=======
->>>>>>> 4ce9e9f4
       createdAt: createdInnovator.createdAt,
       updatedAt: createdInnovator.updatedAt,
     })
