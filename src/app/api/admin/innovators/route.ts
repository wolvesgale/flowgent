--- conflicted
+++ resolved
@@ -6,7 +6,6 @@
 import { getSession } from '@/lib/session'
 import { BUSINESS_DOMAIN_VALUES } from '@/lib/business-domain'
 import type { BusinessDomainValue } from '@/lib/business-domain'
-<<<<<<< HEAD
 import { getInnovatorColumns } from '@/lib/live-schema'
 import {
   buildSelect,
@@ -14,9 +13,6 @@
   mapPayloadToData,
   type InnovatorPayload,
 } from './column-helpers'
-=======
-import { getInnovatorColumns, hasColumn } from '@/lib/live-schema'
->>>>>>> 251e6d20
 
 export const runtime = 'nodejs'
 export const dynamic = 'force-dynamic'
@@ -68,28 +64,14 @@
 
     // クエリパラメータの取得
     const columns = await getInnovatorColumns()
-<<<<<<< HEAD
     const availability = computeAvailability(columns)
-=======
-    const hasIdColumn = hasColumn(columns, 'id')
-    const hasCompanyColumn = hasColumn(columns, 'company')
-    const hasDomainColumn = hasColumn(columns, 'domain')
-    const hasUrlColumn = hasColumn(columns, 'url')
-    const hasIntroductionPointColumn = hasColumn(columns, 'introductionPoint')
-    const hasCreatedAtColumn = hasColumn(columns, 'createdAt')
-    const hasUpdatedAtColumn = hasColumn(columns, 'updatedAt')
->>>>>>> 251e6d20
     const { searchParams } = new URL(request.url)
     const page = parsePositiveInt(searchParams.get('page'), 1)
     const limit = parsePositiveInt(searchParams.get('limit'), 10, 100)
     const search = (searchParams.get('search') ?? '').trim()
-<<<<<<< HEAD
     const domain = availability.domain
       ? normalizeDomain(searchParams.get('domain'))
       : undefined
-=======
-    const domain = normalizeDomain(searchParams.get('domain'))
->>>>>>> 251e6d20
 
     const skip = (page - 1) * limit
 
@@ -98,7 +80,6 @@
     const orConditions: Prisma.InnovatorWhereInput[] = []
 
     if (search) {
-<<<<<<< HEAD
       if (availability.company) {
         orConditions.push({ company: { contains: search, mode: 'insensitive' } })
       }
@@ -108,32 +89,16 @@
       }
 
       if (availability.url) {
-=======
-      if (hasCompanyColumn) {
-        orConditions.push({ company: { contains: search, mode: 'insensitive' } })
-      }
-
-      if (hasIntroductionPointColumn) {
-        orConditions.push({ introductionPoint: { contains: search, mode: 'insensitive' } })
-      }
-
-      if (hasUrlColumn) {
->>>>>>> 251e6d20
         orConditions.push({ url: { contains: search, mode: 'insensitive' } })
       }
     }
 
-<<<<<<< HEAD
     if (domain && availability.domain) {
-=======
-    if (domain && hasDomainColumn) {
->>>>>>> 251e6d20
       where.domain = domain
     }
 
     if (orConditions.length > 0) {
       where.OR = orConditions
-<<<<<<< HEAD
     }
 
     const findManyArgs: Prisma.InnovatorFindManyArgs = {
@@ -149,45 +114,6 @@
     }
 
     if (select) {
-=======
-    }
-
-    const select: Prisma.InnovatorSelect = {}
-
-    if (hasIdColumn) {
-      select.id = true
-    }
-    if (hasCompanyColumn) {
-      select.company = true
-    }
-    if (hasDomainColumn) {
-      select.domain = true
-    }
-    if (hasCreatedAtColumn) {
-      select.createdAt = true
-    }
-    if (hasUpdatedAtColumn) {
-      select.updatedAt = true
-    }
-    if (hasUrlColumn) {
-      select.url = true
-    }
-    if (hasIntroductionPointColumn) {
-      select.introductionPoint = true
-    }
-
-    const findManyArgs: Prisma.InnovatorFindManyArgs = {
-      where,
-      skip,
-      take: limit,
-    }
-
-    if (hasCreatedAtColumn) {
-      findManyArgs.orderBy = { createdAt: 'desc' }
-    }
-
-    if (Object.keys(select).length > 0) {
->>>>>>> 251e6d20
       findManyArgs.select = select
     }
 
@@ -222,17 +148,7 @@
     }
 
     const columns = await getInnovatorColumns()
-<<<<<<< HEAD
     const availability = computeAvailability(columns)
-=======
-    const hasIdColumn = hasColumn(columns, 'id')
-    const hasCompanyColumn = hasColumn(columns, 'company')
-    const hasDomainColumn = hasColumn(columns, 'domain')
-    const hasUrlColumn = hasColumn(columns, 'url')
-    const hasIntroductionPointColumn = hasColumn(columns, 'introductionPoint')
-    const hasCreatedAtColumn = hasColumn(columns, 'createdAt')
-    const hasUpdatedAtColumn = hasColumn(columns, 'updatedAt')
->>>>>>> 251e6d20
 
     const body = await request
       .json()
@@ -242,12 +158,9 @@
     const url = typeof body.url === 'string' ? body.url.trim() : ''
     const introductionPoint =
       typeof body.introductionPoint === 'string' ? body.introductionPoint.trim() : ''
-<<<<<<< HEAD
     const rawDomain = body.domain
     const domainProvided =
       rawDomain !== undefined && rawDomain !== null && String(rawDomain).trim().length > 0
-=======
->>>>>>> 251e6d20
 
     if (!company) {
       return NextResponse.json(
@@ -259,23 +172,16 @@
       )
     }
 
-<<<<<<< HEAD
     if (!availability.company) {
       return NextResponse.json(
         {
           error: 'Invalid schema',
           details: 'name/company 列が存在しないため登録できません',
         },
-=======
-    if (!hasCompanyColumn) {
-      return NextResponse.json(
-        { error: 'Invalid schema', details: 'company 列が存在しないため登録できません' },
->>>>>>> 251e6d20
         { status: 500 }
       )
     }
 
-<<<<<<< HEAD
     let domain: BusinessDomainValue | undefined
     if (availability.domain) {
       if (!domainProvided) {
@@ -283,19 +189,6 @@
           {
             error: 'Invalid request',
             details: 'domain は必須です',
-=======
-    const data: Record<string, unknown> = {
-      company,
-    }
-
-    if (hasDomainColumn) {
-      const domain = normalizeDomain(body.domain)
-      if (!domain) {
-        return NextResponse.json(
-          {
-            error: 'Invalid request',
-            details: 'domain は定義済みの値のみ許可されています',
->>>>>>> 251e6d20
           },
           { status: 400 }
         )
@@ -303,7 +196,6 @@
       data.domain = domain
     }
 
-<<<<<<< HEAD
       domain = normalizeDomain(rawDomain)
       if (!domain) {
         return NextResponse.json(
@@ -332,49 +224,12 @@
 
     const data = mapPayloadToData(payload, availability)
     const select = buildSelect(availability)
-=======
-    if (hasUrlColumn && url.length > 0) {
-      data.url = url
-    }
-
-    if (hasIntroductionPointColumn && introductionPoint.length > 0) {
-      data.introductionPoint = introductionPoint
-    }
-
-    const select: Prisma.InnovatorSelect = {}
-
-    if (hasIdColumn) {
-      select.id = true
-    }
-    if (hasCompanyColumn) {
-      select.company = true
-    }
-    if (hasDomainColumn) {
-      select.domain = true
-    }
-    if (hasCreatedAtColumn) {
-      select.createdAt = true
-    }
-    if (hasUpdatedAtColumn) {
-      select.updatedAt = true
-    }
-    if (hasUrlColumn) {
-      select.url = true
-    }
-    if (hasIntroductionPointColumn) {
-      select.introductionPoint = true
-    }
->>>>>>> 251e6d20
 
     const createArgs: Prisma.InnovatorCreateArgs = {
       data: data as Prisma.InnovatorCreateInput,
     }
 
-<<<<<<< HEAD
     if (select) {
-=======
-    if (Object.keys(select).length > 0) {
->>>>>>> 251e6d20
       createArgs.select = select
     }
 
