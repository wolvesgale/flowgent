--- conflicted
+++ resolved
@@ -6,14 +6,11 @@
 
 import { prisma } from '@/lib/prisma'
 import type { SessionData } from '@/lib/session'
-<<<<<<< HEAD
 import {
   getInnovatorColumnMetaCached,
   getInnovatorSchemaSnapshot,
   resolveInnovatorColumn,
 } from '@/lib/innovator-columns'
-=======
->>>>>>> f2ea2231
 
 async function getSessionUserOrThrow(): Promise<SessionData> {
   const session = await getIronSession<SessionData>(await cookies(), {
@@ -27,16 +24,6 @@
   if (!roles.includes(user.role || '')) throw new Error('Forbidden')
 }
 
-<<<<<<< HEAD
-=======
-type InnovatorResponseItem = {
-  id: number
-  company: string
-  createdAt: Date
-  updatedAt: Date
-}
-
->>>>>>> f2ea2231
 export async function GET(req: NextRequest) {
   try {
     const user = await getSessionUserOrThrow()
@@ -64,11 +51,7 @@
       }),
     ])
 
-<<<<<<< HEAD
     const items = rows.map(({ id, createdAt, updatedAt, company: name }) => ({
-=======
-    const items: InnovatorResponseItem[] = rows.map(({ id, createdAt, updatedAt, company: name }) => ({
->>>>>>> f2ea2231
       id,
       company: name,
       createdAt,
@@ -88,7 +71,6 @@
 
 type CreateBody = {
   company?: unknown
-<<<<<<< HEAD
   email?: unknown
 }
 
@@ -133,8 +115,6 @@
   }
 
   return rows[0]
-=======
->>>>>>> f2ea2231
 }
 
 export async function POST(req: NextRequest) {
@@ -146,7 +126,6 @@
 
     if (!body || typeof body !== 'object' || Array.isArray(body)) {
       return NextResponse.json({ error: 'Invalid payload' }, { status: 400 })
-<<<<<<< HEAD
     }
 
     const { company: rawCompany, email: rawEmail } = body
@@ -200,19 +179,6 @@
       data: { company },
       select: { id: true, createdAt: true, updatedAt: true, company: true },
     })
-=======
-    }
-
-    const { company: rawCompany } = body
-    if (typeof rawCompany !== 'string') {
-      return NextResponse.json({ error: 'company required' }, { status: 400 })
-    }
-
-    const company = rawCompany.trim()
-    if (!company) {
-      return NextResponse.json({ error: 'company required' }, { status: 400 })
-    }
->>>>>>> f2ea2231
 
     const extraKeys = Object.keys(body).filter((key) => key !== 'company')
     if (extraKeys.length > 0) {
