--- conflicted
+++ resolved
@@ -196,14 +196,11 @@
   const debouncedSearchTerm = useDebouncedValue(searchTerm, 300)
   const activeRequestIdRef = useRef(0)
   const abortControllerRef = useRef<AbortController | null>(null)
-<<<<<<< HEAD
 
   useEffect(() => {
     const normalized = normalizePageSize(searchParams.get('pageSize'))
     setItemsPerPage(prev => (prev === normalized ? prev : normalized))
   }, [searchParams])
-=======
->>>>>>> b74615f5
 
   const fetchUsers = useCallback(async () => {
     try {
@@ -288,13 +285,9 @@
 
         if (requestId === activeRequestIdRef.current) {
           setEvangelists(data.items)
-<<<<<<< HEAD
           const serverLimit = normalizePageSize(String(data.limit ?? itemsPerPage))
           setItemsPerPage(prev => (prev === serverLimit ? prev : serverLimit))
           setTotalPages(Math.max(1, Math.ceil(data.total / serverLimit)))
-=======
-          setTotalPages(Math.max(1, Math.ceil(data.total / itemsPerPage)))
->>>>>>> b74615f5
         }
       } catch (error) {
         if (error instanceof DOMException && error.name === 'AbortError') {
