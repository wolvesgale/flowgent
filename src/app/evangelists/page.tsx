'use client'

import { useState, useEffect, useCallback, useRef } from 'react'
import Link from 'next/link'
import { Button } from '@/components/ui/button'
import { Input } from '@/components/ui/input'
import { Table, TableBody, TableCell, TableHead, TableHeader, TableRow } from '@/components/ui/table'
import { Badge } from '@/components/ui/badge'
import { Card, CardContent, CardDescription, CardHeader, CardTitle } from '@/components/ui/card'
import { Select, SelectContent, SelectItem, SelectTrigger, SelectValue } from '@/components/ui/select'
import { Dialog, DialogContent, DialogFooter, DialogHeader, DialogTitle } from '@/components/ui/dialog'
import { Label } from '@/components/ui/label'
import { Textarea } from '@/components/ui/textarea'
import { Search, Plus, ArrowUpDown, X, Pencil, Trash2, UserPlus } from 'lucide-react'
import { toast } from 'sonner'

const STRENGTH_LABELS = {
  HR: '人事',
  IT: 'IT',
  ACCOUNTING: '会計',
  ADVERTISING: '広告',
  MANAGEMENT: '経営',
  SALES: '営業',
  MANUFACTURING: '製造',
  MEDICAL: '医療',
  FINANCE: '金融',
} as const

const CONTACT_LABELS = {
  FACEBOOK: 'Facebook',
  LINE: 'LINE',
  EMAIL: 'メール',
  PHONE: '電話',
  SLACK: 'Slack',
} as const

const MANAGEMENT_PHASE_LABELS = {
  INQUIRY: '問い合わせ',
  FIRST_MEETING: '初回面談',
  REGISTERED: '登録',
  LIST_PROVIDED: 'リスト提供/突合',
  INNOVATOR_REVIEW: 'イノベータ確認',
  INTRODUCTION_STARTED: '紹介開始',
  MEETING_SCHEDULED: '商談設定',
  FIRST_RESULT: '初回実績',
  CONTINUED_PROPOSAL: '継続提案',
} as const

type StrengthKey = keyof typeof STRENGTH_LABELS
type ContactKey = keyof typeof CONTACT_LABELS
type ManagementPhaseKey = keyof typeof MANAGEMENT_PHASE_LABELS

interface Evangelist {
  id: string
  firstName?: string | null
  lastName?: string | null
  email?: string | null
  strength?: StrengthKey | null
  contactMethod?: ContactKey | null
  managementPhase?: ManagementPhaseKey | null
  listProvided?: boolean | null
  nextAction?: string | null
  nextActionDueOn?: string | null
  notes?: string | null
  tier: 'TIER1' | 'TIER2'
  assignedCsId?: string | null
  assignedCs?: {
    id: string
    name: string
  } | null
  createdAt: string
  _count: {
    meetings: number
  }
}

interface User {
  id: string
  name: string
  role: 'ADMIN' | 'CS'
}

interface EvangelistListSuccessResponse {
  ok: true
  items: Evangelist[]
  total: number
  page: number
  limit: number
}

interface EvangelistListErrorResponse {
  ok?: false
  error?: string
  message?: string
}

interface EvangelistCreateSuccessResponse {
  ok: true
  item: Evangelist
}

const isEvangelistListResponse = (
  value: unknown,
): value is EvangelistListSuccessResponse => {
  if (!value || typeof value !== 'object') return false
  const record = value as Record<string, unknown>
  if (record.ok !== true) return false
  return (
    Array.isArray(record.items) &&
    typeof record.total === 'number' &&
    typeof record.page === 'number' &&
    typeof record.limit === 'number'
  )
}

const isEvangelistCreateSuccessResponse = (
  value: unknown,
): value is EvangelistCreateSuccessResponse => {
<<<<<<< HEAD
  if (!value || typeof value !== 'object') {
    return false
  }

=======
  if (!value || typeof value !== 'object') return false
>>>>>>> 4532d629
  const record = value as Record<string, unknown>
  return record.ok === true && typeof record.item === 'object' && record.item !== null
}

const extractErrorMessage = (value: unknown, fallback: string): string => {
  if (value && typeof value === 'object') {
    const record = value as EvangelistListErrorResponse
    if (typeof record.error === 'string' && record.error) return record.error
    if (typeof record.message === 'string' && record.message) return record.message
  }
  return fallback
}

type EditFormState = {
  contactMethod: ContactKey | ''
  strength: StrengthKey | ''
  managementPhase: ManagementPhaseKey | ''
  listProvided: 'true' | 'false'
  nextAction: string
  nextActionDueOn: string
  notes: string
}

const SELECT_CLEAR_VALUE = '__UNSET__'
const CS_CLEAR_VALUE = '__UNASSIGNED__'

export default function EvangelistsPage() {
  const [evangelists, setEvangelists] = useState<Evangelist[]>([])
  const [users, setUsers] = useState<User[]>([])
  const [loading, setLoading] = useState(true)
  const [searchTerm, setSearchTerm] = useState('')
  const [sortBy, setSortBy] = useState<'name' | 'createdAt'>('createdAt')
  const [sortOrder, setSortOrder] = useState<'asc' | 'desc'>('desc')
  const [tierFilter, setTierFilter] = useState<'ALL' | 'TIER1' | 'TIER2'>('ALL')
  const [assignedCsFilter, setAssignedCsFilter] = useState('')
  const [staleFilter, setStaleFilter] = useState('')
  const [currentPage, setCurrentPage] = useState(1)
  const [totalPages, setTotalPages] = useState(1)
  const itemsPerPage = 10
  const [isEditOpen, setIsEditOpen] = useState(false)
  const [selectedEvangelist, setSelectedEvangelist] = useState<Evangelist | null>(null)
  const [isCreateOpen, setIsCreateOpen] = useState(false)
  const [editForm, setEditForm] = useState<EditFormState>({
    contactMethod: '',
    strength: '',
    managementPhase: '',
    listProvided: 'false',
    nextAction: '',
    nextActionDueOn: '',
    notes: '',
  })
  const [createForm, setCreateForm] = useState({
    firstName: '',
    lastName: '',
    email: '',
<<<<<<< HEAD
    assignedCsId: CS_CLEAR_VALUE,
  })

=======
    assignedCsId: '',
  })

  // ✅ ここは1回だけ宣言（重複禁止）
>>>>>>> 4532d629
  const debouncedSearchTerm = useDebouncedValue(searchTerm, 300)
  const activeRequestIdRef = useRef(0)
  const abortControllerRef = useRef<AbortController | null>(null)

  const fetchUsers = useCallback(async () => {
    try {
      const response = await fetch('/api/admin/users?limit=100', {
        credentials: 'include',
      })
      if (response.ok) {
        const data = await response.json()
        setUsers((data.users || []) as User[])
      }
    } catch (error) {
      console.error('Failed to fetch users:', error)
    }
  }, [])

  useEffect(() => {
    void fetchUsers()
  }, [fetchUsers])

  useEffect(() => {
    const controller = new AbortController()
    abortControllerRef.current?.abort()
    abortControllerRef.current = controller
    const requestId = ++activeRequestIdRef.current

    setLoading(true)

    const params = new URLSearchParams({
      page: currentPage.toString(),
      limit: itemsPerPage.toString(),
      sortBy,
      sortOrder,
    })

    const trimmedSearch = debouncedSearchTerm.trim()
<<<<<<< HEAD
    if (trimmedSearch) {
      params.set('search', trimmedSearch)
    }
    if (tierFilter !== 'ALL') {
      params.set('tier', tierFilter)
    }
    if (assignedCsFilter) {
      params.set('assignedCsId', assignedCsFilter)
    }
    if (staleFilter) {
      params.set('stale', staleFilter)
    }
=======
    if (trimmedSearch) params.set('search', trimmedSearch)
    if (tierFilter !== 'ALL') params.set('tier', tierFilter)
    if (assignedCsFilter) params.set('assignedCsId', assignedCsFilter)
    if (staleFilter) params.set('stale', staleFilter)
>>>>>>> 4532d629

    const run = async () => {
      try {
        const response = await fetch(`/api/evangelists?${params.toString()}`, {
          credentials: 'include',
          signal: controller.signal,
        })
        const text = await response.text()
        let parsed: unknown = null
        if (text) {
          try {
            parsed = JSON.parse(text)
          } catch (error) {
            console.error('Failed to parse evangelists response JSON', error)
          }
        }

        const fallbackMessage =
          (text && text.length > 0 ? text : '') ||
          response.statusText ||
          `HTTP ${response.status}`

        if (!response.ok || !isEvangelistListResponse(parsed)) {
          const message = extractErrorMessage(parsed, fallbackMessage)
          throw new Error(message)
        }

        const data: EvangelistListSuccessResponse = parsed

        if (requestId === activeRequestIdRef.current) {
          setEvangelists(data.items)
          setTotalPages(Math.max(1, Math.ceil(data.total / itemsPerPage)))
        }
      } catch (error) {
<<<<<<< HEAD
        if (error instanceof DOMException && error.name === 'AbortError') {
          return
        }
        if ((error as { name?: string })?.name === 'AbortError') {
          return
        }
=======
        if (error instanceof DOMException && error.name === 'AbortError') return
        if ((error as { name?: string })?.name === 'AbortError') return
>>>>>>> 4532d629

        console.error('Failed to fetch evangelists:', error)

        if (requestId === activeRequestIdRef.current) {
          toast.error('エバンジェリストの取得に失敗しました')
          setEvangelists([])
          setTotalPages(1)
        }
      } finally {
        if (requestId === activeRequestIdRef.current) {
          setLoading(false)
          abortControllerRef.current = null
        }
      }
    }

    void run()

    return () => {
      controller.abort()
    }
  }, [
    assignedCsFilter,
    currentPage,
    debouncedSearchTerm,
    itemsPerPage,
    sortBy,
    sortOrder,
    staleFilter,
    tierFilter,
  ])

  useEffect(() => {
    if (!selectedEvangelist) return

    setEditForm({
      contactMethod: selectedEvangelist.contactMethod ?? '',
      strength: selectedEvangelist.strength ?? '',
      managementPhase: selectedEvangelist.managementPhase ?? '',
      listProvided: selectedEvangelist.listProvided ? 'true' : 'false',
      nextAction: selectedEvangelist.nextAction ?? '',
      nextActionDueOn: selectedEvangelist.nextActionDueOn
        ? selectedEvangelist.nextActionDueOn.slice(0, 10)
        : '',
      notes: selectedEvangelist.notes ?? '',
    })
  }, [selectedEvangelist])

  const handleSort = (field: 'name' | 'createdAt') => {
    if (sortBy === field) {
      setSortOrder(sortOrder === 'asc' ? 'desc' : 'asc')
    } else {
      setSortBy(field)
      setSortOrder('asc')
    }
  }

  const handleAssign = async (evangelistId: string, newAssignee: string) => {
    const normalizedAssignee = newAssignee === CS_CLEAR_VALUE ? '' : newAssignee
    try {
      const response = await fetch(`/api/evangelists/${evangelistId}`, {
        method: 'PUT',
        headers: {
          'Content-Type': 'application/json',
        },
        credentials: 'include',
        body: JSON.stringify({ assignedCsId: normalizedAssignee || null }),
      })

      if (!response.ok) {
        throw new Error('担当CSの更新に失敗しました')
      }

      const updated: Evangelist = await response.json()
      setEvangelists((prev) =>
        prev.map((evangelist) =>
          evangelist.id === evangelistId
            ? {
                ...evangelist,
                assignedCsId: updated.assignedCsId ?? null,
                assignedCs: updated.assignedCs ?? null,
              }
            : evangelist
        )
      )
      toast.success('担当CSを更新しました')
    } catch (error) {
      console.error('Failed to assign CS:', error)
      toast.error('担当CSの更新に失敗しました')
    }
  }

  const formatDate = (dateString: string) => {
    return new Date(dateString).toLocaleDateString('ja-JP')
  }

  const openEditDialog = (evangelist: Evangelist) => {
    setSelectedEvangelist(evangelist)
    setIsEditOpen(true)
  }

  const openCreateDialog = () => {
<<<<<<< HEAD
    setCreateForm({
      firstName: '',
      lastName: '',
      email: '',
      assignedCsId: CS_CLEAR_VALUE,
    })
=======
    setCreateForm({ firstName: '', lastName: '', email: '', assignedCsId: '' })
>>>>>>> 4532d629
    setIsCreateOpen(true)
  }

  const handleCreateSubmit = async () => {
    const first = createForm.firstName.trim()
    const last = createForm.lastName.trim()

    if (!first || !last) {
      toast.error('姓と名は必須です')
      return
    }

    try {
      const res = await fetch('/api/evangelists', {
        method: 'POST',
        headers: { 'Content-Type': 'application/json' },
        credentials: 'include',
        body: JSON.stringify({
          firstName: first,
          lastName: last,
          email: createForm.email.trim() || null,
<<<<<<< HEAD
          assignedCsId:
            createForm.assignedCsId === CS_CLEAR_VALUE
              ? null
              : createForm.assignedCsId,
=======
          assignedCsId: createForm.assignedCsId || null,
>>>>>>> 4532d629
        }),
      })

      const text = await res.text()
      let parsed: unknown = null
      if (text) {
        try {
          parsed = JSON.parse(text)
        } catch (error) {
          console.error('Failed to parse evangelist create response JSON', error)
        }
      }

      if (!res.ok || !isEvangelistCreateSuccessResponse(parsed)) {
        const message = extractErrorMessage(parsed, text || '作成に失敗しました')
        throw new Error(message)
      }

      const created = parsed.item as Evangelist
      setEvangelists((prev) => [created, ...prev.filter((item) => item.id !== created.id)])
<<<<<<< HEAD
      setCreateForm({
        firstName: '',
        lastName: '',
        email: '',
        assignedCsId: CS_CLEAR_VALUE,
      })
=======
      setCreateForm({ firstName: '', lastName: '', email: '', assignedCsId: '' })
>>>>>>> 4532d629
      setIsCreateOpen(false)
      toast.success('エバンジェリストを作成しました')
    } catch (error) {
      console.error(error)
      const message =
        error instanceof Error ? error.message || '作成に失敗しました' : '作成に失敗しました'
      toast.error(message)
    }
  }

  const handleDelete = async (id: string) => {
    if (!window.confirm('このエバンジェリストを削除します。よろしいですか？')) return

    try {
      const res = await fetch(`/api/evangelists/${id}`, {
        method: 'DELETE',
        credentials: 'include',
      })

      if (!res.ok) {
        const msg = await res.text()
        throw new Error(msg || '削除に失敗しました')
      }

      setEvangelists((prev) => prev.filter((e) => e.id !== id))
      toast.success('削除しました')
    } catch (error) {
      console.error(error)
      const message =
        error instanceof Error ? `削除に失敗しました：${error.message}` : '削除に失敗しました'
      toast.error(message)
    }
  }

  const clearFilters = () => {
    setSearchTerm('')
    setTierFilter('ALL')
    setAssignedCsFilter('')
    setStaleFilter('')
    setCurrentPage(1)
  }

  const hasActiveFilters = searchTerm || tierFilter !== 'ALL' || assignedCsFilter || staleFilter

  const handleEditSubmit = async () => {
    if (!selectedEvangelist) return

    try {
      const payload = {
        contactMethod: editForm.contactMethod || null,
        strength: editForm.strength || null,
        managementPhase: editForm.managementPhase || null,
        listProvided: editForm.listProvided === 'true',
        nextAction: editForm.nextAction ? editForm.nextAction : null,
        nextActionDueOn: editForm.nextActionDueOn
          ? new Date(editForm.nextActionDueOn).toISOString()
          : null,
        notes: editForm.notes ? editForm.notes : null,
      }

      const response = await fetch(`/api/evangelists/${selectedEvangelist.id}`, {
        method: 'PUT',
        headers: {
          'Content-Type': 'application/json',
        },
        credentials: 'include',
        body: JSON.stringify(payload),
      })

      if (!response.ok) {
        throw new Error('更新に失敗しました')
      }

      const updated: Evangelist = await response.json()

      setEvangelists((prev) =>
        prev.map((evangelist) =>
          evangelist.id === updated.id
            ? {
                ...evangelist,
                ...updated,
              }
            : evangelist,
        ),
      )

      setSelectedEvangelist(updated)
      setIsEditOpen(false)
      toast.success('EVA情報を更新しました')
    } catch (error) {
      console.error('Failed to update evangelist:', error)
      toast.error('EVA情報の更新に失敗しました')
    }
  }

  return (
    <div className="container mx-auto py-6">
      <div className="flex justify-between items-center mb-6">
        <div>
          <h1 className="text-3xl font-bold">エバンジェリスト管理</h1>
          <p className="text-muted-foreground">エバンジェリストの一覧と管理</p>
        </div>
        <div className="flex items-center gap-2">
          <div className="flex gap-2">
            <Button onClick={openCreateDialog} variant="default">
              <UserPlus className="mr-2 h-4 w-4" />
              新規追加
            </Button>
            <Link href="/evangelists/import">
              <Button>
                <Plus className="mr-2 h-4 w-4" />
                CSVインポート
              </Button>
            </Link>
          </div>
        </div>
      </div>

      <Card>
        <CardHeader>
          <CardTitle>エバンジェリスト一覧</CardTitle>
          <CardDescription>
            登録されているエバンジェリストの一覧です
          </CardDescription>
        </CardHeader>
        <CardContent>
          {/* 検索・フィルタ */}
          <div className="space-y-4 mb-6">
            <div className="flex gap-4">
              <div className="relative flex-1">
                <Search className="absolute left-3 top-3 h-4 w-4 text-muted-foreground" />
                <Input
                  placeholder="名前、メールアドレスで検索..."
                  value={searchTerm}
                  onChange={(e) => {
                    setCurrentPage(1)
                    setSearchTerm(e.target.value)
                  }}
                  className="pl-10"
                />
              </div>
              {hasActiveFilters && (
                <Button variant="outline" onClick={clearFilters} className="flex items-center gap-2">
                  <X className="h-4 w-4" />
                  フィルタクリア
                </Button>
              )}
            </div>

            <div className="grid grid-cols-1 md:grid-cols-3 gap-4">
              <select
                value={tierFilter}
                onChange={(e) => setTierFilter(e.target.value as 'ALL' | 'TIER1' | 'TIER2')}
                className="px-3 py-2 border border-input bg-background rounded-md"
              >
                <option value="ALL">全てのTier</option>
                <option value="TIER1">TIER1</option>
                <option value="TIER2">TIER2</option>
              </select>

              <select
                value={assignedCsFilter}
                onChange={(e) => setAssignedCsFilter(e.target.value)}
                className="px-3 py-2 border border-input bg-background rounded-md"
              >
                <option value="">全ての担当CS</option>
                {users.map((user) => (
                  <option key={user.id} value={user.id}>
                    {user.name}（{user.role === 'ADMIN' ? '管理者' : 'CS'}）
                  </option>
                ))}
              </select>

              <select
                value={staleFilter}
                onChange={(e) => setStaleFilter(e.target.value)}
                className="px-3 py-2 border border-input bg-background rounded-md"
              >
                <option value="">フォロー期間</option>
                <option value="7">7日以上未フォロー</option>
                <option value="14">14日以上未フォロー</option>
                <option value="30">30日以上未フォロー</option>
              </select>
            </div>
          </div>

          {/* テーブル */}
          {loading ? (
            <div className="text-center py-8">読み込み中...</div>
          ) : (
            <>
              <Table>
                <TableHeader>
                  <TableRow>
                    <TableHead>
                      <Button
                        variant="ghost"
                        onClick={() => handleSort('name')}
                        className="h-auto p-0 font-semibold"
                      >
                        名前
                        <ArrowUpDown className="ml-2 h-4 w-4" />
                      </Button>
                    </TableHead>
                    <TableHead>メールアドレス</TableHead>
                    <TableHead>強み</TableHead>
                    <TableHead>連絡手段</TableHead>
                    <TableHead>管理フェーズ</TableHead>
                    <TableHead>リスト提供</TableHead>
                    <TableHead>ネクストアクション</TableHead>
                    <TableHead>NA期日</TableHead>
                    <TableHead>担当CS</TableHead>
                    <TableHead>
                      <Button
                        variant="ghost"
                        onClick={() => handleSort('createdAt')}
                        className="h-auto p-0 font-semibold"
                      >
                        登録日
                        <ArrowUpDown className="ml-2 h-4 w-4" />
                      </Button>
                    </TableHead>
                    <TableHead>アクション</TableHead>
                  </TableRow>
                </TableHeader>
                <TableBody>
                  {evangelists.map((evangelist) => (
                    <TableRow key={evangelist.id}>
                      <TableCell className="font-medium">
                        {evangelist.firstName} {evangelist.lastName}
                      </TableCell>
                      <TableCell>{evangelist.email}</TableCell>
                      <TableCell>
                        {evangelist.strength ? STRENGTH_LABELS[evangelist.strength] : '—'}
                      </TableCell>
                      <TableCell>
                        {evangelist.contactMethod ? CONTACT_LABELS[evangelist.contactMethod] : '—'}
                      </TableCell>
                      <TableCell>
                        {evangelist.managementPhase ? (
                          <Badge variant="outline" className="border-purple-300 bg-purple-50 text-purple-700">
                            {MANAGEMENT_PHASE_LABELS[evangelist.managementPhase]}
                          </Badge>
                        ) : (
                          <span className="text-sm text-slate-500">未設定</span>
                        )}
                      </TableCell>
                      <TableCell>
                        {evangelist.listProvided ? (
                          <Badge variant="secondary" className="bg-emerald-100 text-emerald-700">
                            済
                          </Badge>
                        ) : (
                          <Badge variant="secondary" className="bg-slate-100 text-slate-600">
                            未
                          </Badge>
                        )}
                      </TableCell>
                      <TableCell className="max-w-[220px] text-sm text-slate-700">
                        {evangelist.nextAction ? (
                          <span className="line-clamp-2">{evangelist.nextAction}</span>
                        ) : (
                          <span className="text-slate-400">—</span>
                        )}
                      </TableCell>
                      <TableCell>
                        {evangelist.nextActionDueOn ? (
                          <span>{formatDate(evangelist.nextActionDueOn)}</span>
                        ) : (
                          <span className="text-slate-400">—</span>
                        )}
                      </TableCell>
                      <TableCell className="min-w-[180px]">
                        <Select
                          value={evangelist.assignedCsId ?? CS_CLEAR_VALUE}
                          onValueChange={(value) => {
                            const normalized = value === CS_CLEAR_VALUE ? '' : value
                            if ((evangelist.assignedCsId ?? '') === normalized) return
                            handleAssign(evangelist.id, value)
                          }}
                        >
                          <SelectTrigger className="bg-white text-slate-900 border-slate-300 placeholder:text-slate-400">
                            <SelectValue placeholder="未割り当て" />
                          </SelectTrigger>
                          <SelectContent className="bg-white text-slate-900 border-slate-300 placeholder:text-slate-400">
                            <SelectItem value={CS_CLEAR_VALUE}>未割り当て</SelectItem>
                            {users.map((user) => (
                              <SelectItem key={user.id} value={user.id}>
                                {user.name}（{user.role === 'ADMIN' ? '管理者' : 'CS'}）
                              </SelectItem>
                            ))}
                          </SelectContent>
                        </Select>
                      </TableCell>
                      <TableCell>{formatDate(evangelist.createdAt)}</TableCell>
                      <TableCell>
                        <div className="flex gap-2">
                          <Button variant="outline" size="sm" onClick={() => openEditDialog(evangelist)}>
                            <Pencil className="mr-1 h-3.5 w-3.5" />
                            編集
                          </Button>
                          <Link href={`/evangelists/${evangelist.id}`}>
                            <Button variant="outline" size="sm">
                              詳細
                            </Button>
                          </Link>
                          <Button
                            variant="destructive"
                            size="sm"
                            onClick={() => handleDelete(evangelist.id)}
                          >
                            <Trash2 className="mr-1 h-3.5 w-3.5" />
                            削除
                          </Button>
                        </div>
                      </TableCell>
                    </TableRow>
                  ))}
                </TableBody>
              </Table>

              {/* ページネーション */}
              {totalPages > 1 && (
                <div className="flex justify-center items-center gap-2 mt-6">
                  <Button
                    variant="outline"
                    onClick={() => setCurrentPage(Math.max(1, currentPage - 1))}
                    disabled={currentPage === 1}
                  >
                    前へ
                  </Button>
                  <span className="text-sm text-muted-foreground">
                    {currentPage} / {totalPages} ページ
                  </span>
                  <Button
                    variant="outline"
                    onClick={() => setCurrentPage(Math.min(totalPages, currentPage + 1))}
                    disabled={currentPage === totalPages}
                  >
                    次へ
                  </Button>
                </div>
              )}

              {evangelists.length === 0 && (
                <div className="text-center py-8 text-muted-foreground">
                  エバンジェリストが見つかりませんでした
                </div>
              )}
            </>
          )}
        </CardContent>
      </Card>

<<<<<<< HEAD
      <Dialog open={isCreateOpen} onOpenChange={(open) => setIsCreateOpen(open)}>
        <DialogContent aria-describedby="create-desc">
          <DialogHeader>
            <DialogTitle>エバンジェリストを追加</DialogTitle>
            <p id="create-desc" className="sr-only">
              姓・名は必須、メールと担当CSは任意
            </p>
=======
      {/* 新規追加モーダル */}
      <Dialog open={isCreateOpen} onOpenChange={(open) => setIsCreateOpen(open)}>
        <DialogContent>
          <DialogHeader>
            <DialogTitle>エバンジェリストを追加</DialogTitle>
>>>>>>> 4532d629
          </DialogHeader>

          <div className="grid grid-cols-1 sm:grid-cols-2 gap-4">
            <div className="space-y-2">
              <Label>姓（必須）</Label>
              <Input
                value={createForm.lastName}
                onChange={(e) =>
                  setCreateForm((prev) => ({ ...prev, lastName: e.target.value }))
                }
                placeholder="山田"
                required
              />
            </div>
            <div className="space-y-2">
              <Label>名（必須）</Label>
              <Input
                value={createForm.firstName}
                onChange={(e) =>
                  setCreateForm((prev) => ({ ...prev, firstName: e.target.value }))
                }
                placeholder="太郎"
                required
              />
            </div>
            <div className="space-y-2 sm:col-span-2">
              <Label>メールアドレス（任意）</Label>
              <Input
                type="email"
                value={createForm.email}
                onChange={(e) =>
                  setCreateForm((prev) => ({ ...prev, email: e.target.value }))
                }
                placeholder="taro@example.com"
              />
            </div>
            <div className="space-y-2 sm:col-span-2">
              <Label>担当CS（任意）</Label>
              <Select
                value={createForm.assignedCsId}
                onValueChange={(value) =>
                  setCreateForm((prev) => ({ ...prev, assignedCsId: value }))
                }
              >
                <SelectTrigger className="bg-white text-slate-900 border-slate-300">
                  <SelectValue placeholder="未割り当て" />
                </SelectTrigger>
                <SelectContent className="bg-white text-slate-900 border-slate-300">
<<<<<<< HEAD
                  <SelectItem value={CS_CLEAR_VALUE}>未割り当て</SelectItem>
=======
                  <SelectItem value="">未割り当て</SelectItem>
>>>>>>> 4532d629
                  {users.map((user) => (
                    <SelectItem key={user.id} value={user.id}>
                      {user.name}（{user.role === 'ADMIN' ? '管理者' : 'CS'}）
                    </SelectItem>
                  ))}
                </SelectContent>
              </Select>
            </div>
          </div>

          <DialogFooter>
            <Button variant="ghost" onClick={() => setIsCreateOpen(false)}>
              キャンセル
            </Button>
            <Button onClick={handleCreateSubmit}>作成</Button>
          </DialogFooter>
        </DialogContent>
      </Dialog>

<<<<<<< HEAD
=======
      {/* 編集モーダル */}
>>>>>>> 4532d629
      <Dialog
        open={isEditOpen}
        onOpenChange={(open) => {
          setIsEditOpen(open)
          if (!open) setSelectedEvangelist(null)
        }}
      >
        <DialogContent aria-describedby="edit-desc">
          <DialogHeader>
            <DialogTitle>エヴァンジェリスト情報を編集</DialogTitle>
            <p id="edit-desc" className="sr-only">
              連絡手段・強み・管理フェーズ等を変更できます
            </p>
          </DialogHeader>
          {selectedEvangelist && (
            <div className="space-y-4">
              <div>
                <p className="text-sm text-muted-foreground">
                  {selectedEvangelist.firstName} {selectedEvangelist.lastName}
                </p>
              </div>

              <div className="grid grid-cols-1 sm:grid-cols-2 gap-4">
                <div className="space-y-2">
                  <Label>連絡手段</Label>
                  <Select
                    value={editForm.contactMethod ? editForm.contactMethod : SELECT_CLEAR_VALUE}
                    onValueChange={(value) =>
                      setEditForm((prev) => ({
                        ...prev,
                        contactMethod: value === SELECT_CLEAR_VALUE ? '' : (value as ContactKey),
                      }))
                    }
                  >
                    <SelectTrigger className="bg-white text-slate-900 border-slate-300 placeholder:text-slate-400">
                      <SelectValue placeholder="未設定" />
                    </SelectTrigger>
                    <SelectContent className="bg-white text-slate-900 border-slate-300 placeholder:text-slate-400">
                      <SelectItem value={SELECT_CLEAR_VALUE}>未設定</SelectItem>
                      {Object.entries(CONTACT_LABELS).map(([key, label]) => (
                        <SelectItem key={key} value={key}>
                          {label}
                        </SelectItem>
                      ))}
                    </SelectContent>
                  </Select>
                </div>

                <div className="space-y-2">
                  <Label>強み</Label>
                  <Select
                    value={editForm.strength ? editForm.strength : SELECT_CLEAR_VALUE}
                    onValueChange={(value) =>
                      setEditForm((prev) => ({
                        ...prev,
                        strength: value === SELECT_CLEAR_VALUE ? '' : (value as StrengthKey),
                      }))
                    }
                  >
                    <SelectTrigger className="bg白 text-slate-900 border-slate-300 placeholder:text-slate-400">
                      <SelectValue placeholder="未設定" />
                    </SelectTrigger>
                    <SelectContent className="bg-white text-slate-900 border-slate-300 placeholder:text-slate-400">
                      <SelectItem value={SELECT_CLEAR_VALUE}>未設定</SelectItem>
                      {Object.entries(STRENGTH_LABELS).map(([key, label]) => (
                        <SelectItem key={key} value={key}>
                          {label}
                        </SelectItem>
                      ))}
                    </SelectContent>
                  </Select>
                </div>

                <div className="space-y-2">
                  <Label>管理フェーズ</Label>
                  <Select
                    value={editForm.managementPhase ? editForm.managementPhase : SELECT_CLEAR_VALUE}
                    onValueChange={(value) =>
                      setEditForm((prev) => ({
                        ...prev,
                        managementPhase: value === SELECT_CLEAR_VALUE ? '' : (value as ManagementPhaseKey),
                      }))
                    }
                  >
                    <SelectTrigger className="bg-white text-slate-900 border-slate-300 placeholder:text-slate-400">
                      <SelectValue placeholder="未設定" />
                    </SelectTrigger>
                    <SelectContent className="bg-white text-slate-900 border-slate-300 placeholder:text-slate-400">
                      <SelectItem value={SELECT_CLEAR_VALUE}>未設定</SelectItem>
                      {Object.entries(MANAGEMENT_PHASE_LABELS).map(([key, label]) => (
                        <SelectItem key={key} value={key}>
                          {label}
                        </SelectItem>
                      ))}
                    </SelectContent>
                  </Select>
                </div>

                <div className="space-y-2">
                  <Label>リスト提供</Label>
                  <Select
                    value={editForm.listProvided ?? ''}
                    onValueChange={(value) =>
                      setEditForm((prev) => ({ ...prev, listProvided: value as 'true' | 'false' }))
                    }
                  >
                    <SelectTrigger className="bg-white text-slate-900 border-slate-300 placeholder:text-slate-400">
                      <SelectValue />
                    </SelectTrigger>
                    <SelectContent className="bg-white text-slate-900 border-slate-300 placeholder:text-slate-400">
                      <SelectItem value="true">済</SelectItem>
                      <SelectItem value="false">未</SelectItem>
                    </SelectContent>
                  </Select>
                </div>
              </div>

              <div className="space-y-2">
                <Label>ネクストアクション</Label>
                <Textarea
                  value={editForm.nextAction}
                  onChange={(e) => setEditForm((prev) => ({ ...prev, nextAction: e.target.value }))}
                  rows={3}
                />
              </div>

              <div className="grid grid-cols-1 sm:grid-cols-2 gap-4">
                <div className="space-y-2">
                  <Label>NA期日</Label>
                  <Input
                    type="date"
                    value={editForm.nextActionDueOn}
                    onChange={(e) => setEditForm((prev) => ({ ...prev, nextActionDueOn: e.target.value }))}
                  />
                </div>
                <div className="space-y-2">
                  <Label>メモ</Label>
                  <Textarea
                    value={editForm.notes}
                    onChange={(e) => setEditForm((prev) => ({ ...prev, notes: e.target.value }))}
                    rows={3}
                  />
                </div>
              </div>
            </div>
          )}
          <DialogFooter>
            <Button variant="ghost" onClick={() => setIsEditOpen(false)}>
              キャンセル
            </Button>
            <Button onClick={handleEditSubmit} disabled={!selectedEvangelist}>
              保存
            </Button>
          </DialogFooter>
        </DialogContent>
      </Dialog>
    </div>
  )
}

function useDebouncedValue<T>(value: T, delay: number) {
  const [debounced, setDebounced] = useState(value)

  useEffect(() => {
    const timeout = setTimeout(() => setDebounced(value), delay)
    return () => clearTimeout(timeout)
  }, [value, delay])

  return debounced
}<|MERGE_RESOLUTION|>--- conflicted
+++ resolved
@@ -116,14 +116,10 @@
 const isEvangelistCreateSuccessResponse = (
   value: unknown,
 ): value is EvangelistCreateSuccessResponse => {
-<<<<<<< HEAD
   if (!value || typeof value !== 'object') {
     return false
   }
 
-=======
-  if (!value || typeof value !== 'object') return false
->>>>>>> 4532d629
   const record = value as Record<string, unknown>
   return record.ok === true && typeof record.item === 'object' && record.item !== null
 }
@@ -179,16 +175,9 @@
     firstName: '',
     lastName: '',
     email: '',
-<<<<<<< HEAD
     assignedCsId: CS_CLEAR_VALUE,
   })
 
-=======
-    assignedCsId: '',
-  })
-
-  // ✅ ここは1回だけ宣言（重複禁止）
->>>>>>> 4532d629
   const debouncedSearchTerm = useDebouncedValue(searchTerm, 300)
   const activeRequestIdRef = useRef(0)
   const abortControllerRef = useRef<AbortController | null>(null)
@@ -227,7 +216,6 @@
     })
 
     const trimmedSearch = debouncedSearchTerm.trim()
-<<<<<<< HEAD
     if (trimmedSearch) {
       params.set('search', trimmedSearch)
     }
@@ -240,12 +228,6 @@
     if (staleFilter) {
       params.set('stale', staleFilter)
     }
-=======
-    if (trimmedSearch) params.set('search', trimmedSearch)
-    if (tierFilter !== 'ALL') params.set('tier', tierFilter)
-    if (assignedCsFilter) params.set('assignedCsId', assignedCsFilter)
-    if (staleFilter) params.set('stale', staleFilter)
->>>>>>> 4532d629
 
     const run = async () => {
       try {
@@ -280,17 +262,12 @@
           setTotalPages(Math.max(1, Math.ceil(data.total / itemsPerPage)))
         }
       } catch (error) {
-<<<<<<< HEAD
         if (error instanceof DOMException && error.name === 'AbortError') {
           return
         }
         if ((error as { name?: string })?.name === 'AbortError') {
           return
         }
-=======
-        if (error instanceof DOMException && error.name === 'AbortError') return
-        if ((error as { name?: string })?.name === 'AbortError') return
->>>>>>> 4532d629
 
         console.error('Failed to fetch evangelists:', error)
 
@@ -393,16 +370,12 @@
   }
 
   const openCreateDialog = () => {
-<<<<<<< HEAD
     setCreateForm({
       firstName: '',
       lastName: '',
       email: '',
       assignedCsId: CS_CLEAR_VALUE,
     })
-=======
-    setCreateForm({ firstName: '', lastName: '', email: '', assignedCsId: '' })
->>>>>>> 4532d629
     setIsCreateOpen(true)
   }
 
@@ -424,14 +397,10 @@
           firstName: first,
           lastName: last,
           email: createForm.email.trim() || null,
-<<<<<<< HEAD
           assignedCsId:
             createForm.assignedCsId === CS_CLEAR_VALUE
               ? null
               : createForm.assignedCsId,
-=======
-          assignedCsId: createForm.assignedCsId || null,
->>>>>>> 4532d629
         }),
       })
 
@@ -452,16 +421,12 @@
 
       const created = parsed.item as Evangelist
       setEvangelists((prev) => [created, ...prev.filter((item) => item.id !== created.id)])
-<<<<<<< HEAD
       setCreateForm({
         firstName: '',
         lastName: '',
         email: '',
         assignedCsId: CS_CLEAR_VALUE,
       })
-=======
-      setCreateForm({ firstName: '', lastName: '', email: '', assignedCsId: '' })
->>>>>>> 4532d629
       setIsCreateOpen(false)
       toast.success('エバンジェリストを作成しました')
     } catch (error) {
@@ -816,7 +781,6 @@
         </CardContent>
       </Card>
 
-<<<<<<< HEAD
       <Dialog open={isCreateOpen} onOpenChange={(open) => setIsCreateOpen(open)}>
         <DialogContent aria-describedby="create-desc">
           <DialogHeader>
@@ -824,13 +788,6 @@
             <p id="create-desc" className="sr-only">
               姓・名は必須、メールと担当CSは任意
             </p>
-=======
-      {/* 新規追加モーダル */}
-      <Dialog open={isCreateOpen} onOpenChange={(open) => setIsCreateOpen(open)}>
-        <DialogContent>
-          <DialogHeader>
-            <DialogTitle>エバンジェリストを追加</DialogTitle>
->>>>>>> 4532d629
           </DialogHeader>
 
           <div className="grid grid-cols-1 sm:grid-cols-2 gap-4">
@@ -879,11 +836,7 @@
                   <SelectValue placeholder="未割り当て" />
                 </SelectTrigger>
                 <SelectContent className="bg-white text-slate-900 border-slate-300">
-<<<<<<< HEAD
                   <SelectItem value={CS_CLEAR_VALUE}>未割り当て</SelectItem>
-=======
-                  <SelectItem value="">未割り当て</SelectItem>
->>>>>>> 4532d629
                   {users.map((user) => (
                     <SelectItem key={user.id} value={user.id}>
                       {user.name}（{user.role === 'ADMIN' ? '管理者' : 'CS'}）
@@ -903,10 +856,6 @@
         </DialogContent>
       </Dialog>
 
-<<<<<<< HEAD
-=======
-      {/* 編集モーダル */}
->>>>>>> 4532d629
       <Dialog
         open={isEditOpen}
         onOpenChange={(open) => {
