--- conflicted
+++ resolved
@@ -773,11 +773,7 @@
                             variant="outline"
                             size="sm"
                             onClick={() => openEditDialog(evangelist)}
-<<<<<<< HEAD
                             className="btn btn--ghost"
-=======
-                            className="border-slate-300 bg-white text-slate-700 hover:bg-slate-50"
->>>>>>> 537eb660
                           >
                             <Pencil className="mr-1 h-3.5 w-3.5" />
                             編集
@@ -786,25 +782,16 @@
                             <Button
                               variant="outline"
                               size="sm"
-<<<<<<< HEAD
                               className="btn btn--ghost"
                               aria-label="面談記録"
                             >
                               面談記録
-=======
-                              className="border-slate-300 bg-white text-slate-700 hover:bg-slate-50"
-                            >
-                              詳細
->>>>>>> 537eb660
                             </Button>
                           </Link>
                           <Button
                             variant="destructive"
                             size="sm"
-<<<<<<< HEAD
                             className="btn"
-=======
->>>>>>> 537eb660
                             onClick={() => handleDelete(evangelist.id)}
                           >
                             <Trash2 className="mr-1 h-3.5 w-3.5" />
