--- conflicted
+++ resolved
@@ -231,11 +231,7 @@
       sortOrder,
     })
 
-<<<<<<< HEAD
     const trimmedSearch = debouncedQuery.trim()
-=======
-    const trimmedSearch = debouncedSearchTerm.trim()
->>>>>>> 827d304c
     if (trimmedSearch) {
       params.set('search', trimmedSearch)
     }
@@ -312,11 +308,7 @@
   }, [
     assignedCsFilter,
     currentPage,
-<<<<<<< HEAD
     debouncedQuery,
-=======
-    debouncedSearchTerm,
->>>>>>> 827d304c
     itemsPerPage,
     sortBy,
     sortOrder,
