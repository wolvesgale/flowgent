// This is your Prisma schema file,
// learn more about it in the docs: https://pris.ly/d/prisma-schema

// prisma/schema.prisma
generator client {
  provider = "prisma-client-js"
}

datasource db {
  provider  = "postgresql"
  url       = env("DATABASE_URL")
  // 任意：migrateの安定化用（Non-poolingがある場合）
  // directUrl = env("DIRECT_URL")
}


model User {
  id        String  @id @default(cuid())
  role      Role
  name      String
  email     String  @unique
  password  String  // ハッシュ
  createdAt DateTime @default(now())
  updatedAt DateTime @updatedAt

  // Relations
  assignedEvangelists Evangelist[]
}

enum Role {
  ADMIN
  CS
}

model Innovator {
  id                Int             @id @default(autoincrement())
  company           String
  url               String?
  introductionPoint String?
  domain            BusinessDomain
  createdAt         DateTime        @default(now())
  updatedAt         DateTime        @updatedAt
}

model Evangelist {
<<<<<<< HEAD
  id                String             @id @default(cuid())
  recordId          String?            @unique // CSV由来のID
  firstName         String?
  lastName          String?
  email             String?            @unique
  strength          EvangelistStrength?
  contactPreference ContactPreference?
  phase             EvangelistPhase    @default(FIRST_CONTACT)
  notes             String?
  tier              Tier               @default(TIER2)
  assignedCsId      String?
  assignedCs        User?              @relation(fields: [assignedCsId], references: [id])
  tags              String?
  createdAt         DateTime           @default(now())
  updatedAt         DateTime           @updatedAt
=======
  id           String   @id @default(cuid())
  recordId     String?  @unique // CSV由来のID
  firstName    String?
  lastName     String?
  email        String?  @unique
  contactPref  String?  // 連絡手段の希望
  supportPriority String?
  pattern       String?
  meetingStatus String?
  registrationStatus String?
  lineRegistered String?
  phoneNumber  String?
  acquisitionSource String?
  facebookUrl  String?
  listAcquired String?
  matchingListUrl String?
  contactOwner String?
  marketingContactStatus String?
  sourceCreatedAt DateTime?
  strengths    String?  // 強み・専門分野（初回面談で入力）
  notes        String?  // 備考
  tier         Tier     @default(TIER2)
  assignedCsId String?
  assignedCs   User?    @relation(fields: [assignedCsId], references: [id])
  tags         String?  // JSON文字列として保存（配列をJSONで格納）
  createdAt    DateTime @default(now())
  updatedAt    DateTime @updatedAt
>>>>>>> 3e951d39

  meetings Meeting[]

  @@map("evangelists")
}

enum Tier {
  TIER1
  TIER2
}

enum EvangelistStrength {
  HR
  IT
  ACCOUNTING
  ADVERTISING
  MANAGEMENT
  SALES
  MANUFACTURING
  MEDICAL
  FINANCE
}

enum ContactPreference {
  FACEBOOK
  LINE
  EMAIL
  PHONE
  SLACK
}

enum EvangelistPhase {
  FIRST_CONTACT
  REGISTERED
  LIST_SHARED
  CANDIDATE_SELECTION
  INNOVATOR_REVIEW
  INTRODUCING
  FOLLOW_UP
}

enum BusinessDomain {
  HR
  IT
  ACCOUNTING
  ADVERTISING
  MANAGEMENT
  SALES
  MANUFACTURING
  MEDICAL
  FINANCE
}

model Meeting {
  id            String   @id @default(cuid())
  evangelistId  String
  evangelist    Evangelist @relation(fields: [evangelistId], references: [id])
  date          DateTime @default(now())
  isFirst       Boolean  @default(false)
  summary       String?  // 前回サマリー or 今回メモ
  nextActions   String?  // 次回アクション
  contactMethod String?  // 面談で確認
  createdAt     DateTime @default(now())
  updatedAt     DateTime @updatedAt
}<|MERGE_RESOLUTION|>--- conflicted
+++ resolved
@@ -13,13 +13,12 @@
   // directUrl = env("DIRECT_URL")
 }
 
-
 model User {
-  id        String  @id @default(cuid())
+  id        String   @id @default(cuid())
   role      Role
   name      String
-  email     String  @unique
-  password  String  // ハッシュ
+  email     String   @unique
+  password  String   // ハッシュ
   createdAt DateTime @default(now())
   updatedAt DateTime @updatedAt
 
@@ -43,53 +42,35 @@
 }
 
 model Evangelist {
-<<<<<<< HEAD
-  id                String             @id @default(cuid())
-  recordId          String?            @unique // CSV由来のID
-  firstName         String?
-  lastName          String?
-  email             String?            @unique
-  strength          EvangelistStrength?
-  contactPreference ContactPreference?
-  phase             EvangelistPhase    @default(FIRST_CONTACT)
-  notes             String?
-  tier              Tier               @default(TIER2)
-  assignedCsId      String?
-  assignedCs        User?              @relation(fields: [assignedCsId], references: [id])
-  tags              String?
-  createdAt         DateTime           @default(now())
-  updatedAt         DateTime           @updatedAt
-=======
-  id           String   @id @default(cuid())
-  recordId     String?  @unique // CSV由来のID
-  firstName    String?
-  lastName     String?
-  email        String?  @unique
-  contactPref  String?  // 連絡手段の希望
-  supportPriority String?
-  pattern       String?
-  meetingStatus String?
-  registrationStatus String?
-  lineRegistered String?
-  phoneNumber  String?
-  acquisitionSource String?
-  facebookUrl  String?
-  listAcquired String?
-  matchingListUrl String?
-  contactOwner String?
+  id                     String   @id @default(cuid())
+  recordId               String?  @unique // CSV由来のID
+  firstName              String?
+  lastName               String?
+  email                  String?  @unique
+  contactPref            String?  // 連絡手段の希望
+  supportPriority        String?
+  pattern                String?
+  meetingStatus          String?
+  registrationStatus     String?
+  lineRegistered         String?
+  phoneNumber            String?
+  acquisitionSource      String?
+  facebookUrl            String?
+  listAcquired           String?
+  matchingListUrl        String?
+  contactOwner           String?
   marketingContactStatus String?
-  sourceCreatedAt DateTime?
-  strengths    String?  // 強み・専門分野（初回面談で入力）
-  notes        String?  // 備考
-  tier         Tier     @default(TIER2)
-  assignedCsId String?
-  assignedCs   User?    @relation(fields: [assignedCsId], references: [id])
-  tags         String?  // JSON文字列として保存（配列をJSONで格納）
-  createdAt    DateTime @default(now())
-  updatedAt    DateTime @updatedAt
->>>>>>> 3e951d39
+  sourceCreatedAt        DateTime?
+  strengths              String?  // 強み・専門分野（初回面談で入力）
+  notes                  String?  // 備考
+  tier                   Tier     @default(TIER2)
+  assignedCsId           String?
+  assignedCs             User?    @relation(fields: [assignedCsId], references: [id])
+  tags                   String?  // JSON文字列として保存（配列をJSONで格納）
+  createdAt              DateTime @default(now())
+  updatedAt              DateTime @updatedAt
 
-  meetings Meeting[]
+  meetings               Meeting[]
 
   @@map("evangelists")
 }
@@ -99,6 +80,7 @@
   TIER2
 }
 
+// 以下の enum は将来の型厳格化・UI 用に残しています（現状は使用していません）
 enum EvangelistStrength {
   HR
   IT
@@ -142,14 +124,14 @@
 }
 
 model Meeting {
-  id            String   @id @default(cuid())
+  id            String     @id @default(cuid())
   evangelistId  String
   evangelist    Evangelist @relation(fields: [evangelistId], references: [id])
-  date          DateTime @default(now())
-  isFirst       Boolean  @default(false)
-  summary       String?  // 前回サマリー or 今回メモ
-  nextActions   String?  // 次回アクション
-  contactMethod String?  // 面談で確認
-  createdAt     DateTime @default(now())
-  updatedAt     DateTime @updatedAt
+  date          DateTime   @default(now())
+  isFirst       Boolean    @default(false)
+  summary       String?    // 前回サマリー or 今回メモ
+  nextActions   String?    // 次回アクション
+  contactMethod String?    // 面談で確認
+  createdAt     DateTime   @default(now())
+  updatedAt     DateTime   @updatedAt
 }