--- conflicted
+++ resolved
@@ -4,8 +4,8 @@
 }
 
 datasource db {
-  provider = "postgresql"
-  url      = env("DATABASE_URL")
+  provider  = "postgresql"
+  url       = env("DATABASE_URL")
   // directUrl = env("DIRECT_URL") // 任意
 }
 
@@ -28,37 +28,11 @@
 }
 
 model Innovator {
-<<<<<<< HEAD
-  id                Int             @id @default(autoincrement())
-=======
   id                Int      @id @default(autoincrement())
->>>>>>> 25e6954d
   company           String
   url               String?
   introductionPoint String?
   domain            BusinessDomain
-<<<<<<< HEAD
-  createdAt         DateTime        @default(now())
-  updatedAt         DateTime        @updatedAt
-}
-
-model Evangelist {
-  id                String             @id @default(cuid())
-  recordId          String?            @unique // CSV由来のID
-  firstName         String?
-  lastName          String?
-  email             String?            @unique
-  strength          EvangelistStrength?
-  contactPreference ContactPreference?
-  phase             EvangelistPhase    @default(FIRST_CONTACT)
-  notes             String?
-  tier              Tier               @default(TIER2)
-  assignedCsId      String?
-  assignedCs        User?              @relation(fields: [assignedCsId], references: [id])
-  tags              String?
-  createdAt         DateTime           @default(now())
-  updatedAt         DateTime           @updatedAt
-=======
   createdAt         DateTime @default(now())
   updatedAt         DateTime @updatedAt
 }
@@ -91,7 +65,6 @@
   tags                   String?  // JSON文字列として保存（配列をJSONで格納）
   createdAt              DateTime @default(now())
   updatedAt              DateTime @updatedAt
->>>>>>> 25e6954d
 
   meetings               Meeting[]
 
@@ -103,10 +76,7 @@
   TIER2
 }
 
-<<<<<<< HEAD
-=======
-// 以下の enum は将来の型厳格化/UI向けに残置（現状の列は String を使用）
->>>>>>> 25e6954d
+// 以下の enum は将来の型厳格化/UI向けに残置（現状は Evangelist は String 列を使用）
 enum EvangelistStrength {
   HR
   IT
@@ -118,10 +88,7 @@
   MEDICAL
   FINANCE
 }
-<<<<<<< HEAD
 
-=======
->>>>>>> 25e6954d
 enum ContactPreference {
   FACEBOOK
   LINE
@@ -129,10 +96,7 @@
   PHONE
   SLACK
 }
-<<<<<<< HEAD
 
-=======
->>>>>>> 25e6954d
 enum EvangelistPhase {
   FIRST_CONTACT
   REGISTERED
